--- conflicted
+++ resolved
@@ -1,11 +1,8 @@
 from cpython cimport sequence
 from libc.stdint cimport int32_t
 
-<<<<<<< HEAD
+from cupy.core cimport _routines_manipulation as _manipulation
 from cupy.cuda cimport runtime
-=======
-from cupy.core cimport _routines_manipulation as _manipulation
->>>>>>> d3b79236
 
 import string
 
