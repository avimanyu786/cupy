from cpython cimport sequence
from libc.stdint cimport int32_t

from cupy.cuda cimport runtime

import string

import numpy
<<<<<<< HEAD
=======

from cupy.core import _errors
>>>>>>> 8dce7b57
from cupy.cuda import compiler
from cupy.cuda import stream
from cupy import util


cpdef _get_simple_reduction_kernel(
        name, block_size, reduce_type, params, identity,
        pre_map_expr, reduce_expr, post_map_expr,
        type_preamble, input_expr, output_expr, preamble, options):
    if identity is None:
        identity = ''
    module_code = string.Template('''
${type_preamble}
${preamble}
#define REDUCE(a, b) (${reduce_expr})
#define POST_MAP(a) (${post_map_expr})
#define _REDUCE(_offset) if (_tid < _offset) { \
  _type_reduce _a = _sdata[_tid], _b = _sdata[(_tid + _offset)]; \
  _sdata[_tid] = REDUCE(_a, _b); \
}

typedef ${reduce_type} _type_reduce;
extern "C" __global__ void ${name}(${params}) {
  __shared__ char _sdata_raw[${block_size} * sizeof(_type_reduce)];
  _type_reduce *_sdata = reinterpret_cast<_type_reduce*>(_sdata_raw);
  unsigned int _tid = threadIdx.x;

  int _J_offset = _tid >> __popc(_block_stride - 1);  // _tid / _block_stride
  ptrdiff_t _j_offset = (ptrdiff_t)_J_offset * _out_ind.size();
  int _J_stride = ${block_size} >> __popc(_block_stride - 1);
  ptrdiff_t _j_stride = (ptrdiff_t)_J_stride * _out_ind.size();

  for (ptrdiff_t _i_base = (ptrdiff_t)blockIdx.x * _block_stride;
       _i_base < _out_ind.size();
       _i_base += (ptrdiff_t)gridDim.x * _block_stride) {
    _type_reduce _s = _type_reduce(${identity});
    ptrdiff_t _i =
        _i_base + (_tid & (_block_stride - 1));  // _tid % _block_stride
    int _J = _J_offset;
    for (ptrdiff_t _j = _i + _j_offset; _j < _in_ind.size();
         _j += _j_stride, _J += _J_stride) {
      _in_ind.set(_j);
      ${input_expr}
      _type_reduce _a = static_cast<_type_reduce>(${pre_map_expr});
      _s = REDUCE(_s, _a);
    }
    if (_block_stride < ${block_size}) {
      _sdata[_tid] = _s;
      __syncthreads();
      for (unsigned int _block = ${block_size} / 2;
           _block >= _block_stride; _block >>= 1) {
        if (_tid < _block) {
          _REDUCE(_block);
        }
        __syncthreads();
      }
      if (_tid < _block_stride) {
        _s = _sdata[_tid];
      }
      __syncthreads();
    }
    if (_tid < _block_stride && _i < _out_ind.size()) {
      _out_ind.set(static_cast<ptrdiff_t>(_i));
      ${output_expr}
      POST_MAP(_s);
    }
  }
}''').substitute(
        name=name,
        block_size=block_size,
        reduce_type=reduce_type,
        params=params,
        identity=identity,
        reduce_expr=reduce_expr,
        pre_map_expr=pre_map_expr,
        post_map_expr=post_map_expr,
        type_preamble=type_preamble,
        input_expr=input_expr,
        output_expr=output_expr,
        preamble=preamble)
    module = compile_with_cache(module_code, options)
    return module.get_function(name)


cpdef tuple _get_axis(object axis, Py_ssize_t ndim):
    cdef Py_ssize_t dim
    if axis is None:
        axis = tuple(range(ndim))
    elif sequence.PySequence_Check(axis):
        axis = tuple(axis)
    else:
        axis = axis,

    for dim in axis:
        if dim < -ndim or dim >= ndim:
            raise _errors._AxisError('Axis overrun')
    reduce_axis = tuple(sorted([dim % ndim for dim in axis]))
    out_axis = tuple([dim for dim in range(ndim) if dim not in reduce_axis])
    return reduce_axis, out_axis


cpdef tuple _get_out_shape(
        tuple shape, tuple reduce_axis, tuple out_axis, bint keepdims):
    if keepdims:
        out_shape = list(shape)
        for i in reduce_axis:
            out_shape[i] = 1
        return tuple(out_shape)
    return tuple([shape[i] for i in out_axis])


cpdef tuple _get_permuted_args(
        list args, tuple axis_permutes, tuple shape, tuple params):
    cdef ParameterInfo p
    if axis_permutes == tuple(range(len(shape))):
        return args, shape
    if params is not None:
        for p in params:
            if p.raw:
                raise NotImplementedError('Illegal conditions')
    args = [a.transpose(axis_permutes) if isinstance(a, ndarray) else a
            for a in args]
    shape = tuple([shape[i] for i in axis_permutes])

    return args, shape


cpdef list _get_inout_args(
        list in_args, list out_args, Indexer in_indexer, Indexer out_indexer,
        Py_ssize_t block_stride, tuple params, bint reduce_dims):
    if reduce_dims:
        in_shape = _reduce_dims(in_args, params, in_indexer.shape)
        out_shape = _reduce_dims(
            out_args, params[len(in_args):], out_indexer.shape)
        in_indexer.shape = in_shape
        out_indexer.shape = out_shape
    cdef _scalar.CScalar s = _scalar.CScalar.__new__(_scalar.CScalar)
    (<int32_t *>s.ptr)[0] = block_stride
    s.kind = b'i'
    s.size = 4
    return in_args + out_args + [in_indexer, out_indexer, s]


@util.memoize(for_each_device=True)
def _get_simple_reduction_function(
        routine, params, args_info, in_arg_dtype, out_arg_dtype, out_types,
        name, block_size, identity, input_expr, output_expr, _preamble,
        options):
    reduce_type = routine[3]
    if reduce_type is None:
        reduce_type = _get_typename(out_types[0])

    t = (_get_typename(in_arg_dtype), _get_typename(out_arg_dtype))
    type_preamble = 'typedef %s type_in0_raw; typedef %s type_out0_raw;' % t

    params = _get_kernel_params(params, args_info)
    return _get_simple_reduction_kernel(
        name, block_size, reduce_type, params, identity,
        routine[0], routine[1], routine[2],
        type_preamble, input_expr, output_expr, _preamble, options)


class simple_reduction_function(object):

    _block_size = 512

    def __init__(self, name, ops, identity, preamble):
        self.name = name
        self._ops = ops
        self.identity = identity
        self._preamble = preamble
        self.nin = 1
        self.nout = 1
        in_params = _get_param_info('T in0', True)
        out_params = _get_param_info('T out0', False)
        self._params = (
            in_params + out_params +
            _get_param_info('CIndexer _in_ind, CIndexer _out_ind', False) +
            _get_param_info('int32 _block_stride', True))
        self._input_expr = 'const type_in0_raw in0 = _raw_in0[_in_ind.get()];'
        self._output_expr = 'type_out0_raw &out0 = _raw_out0[_out_ind.get()];'
        self._routine_cache = {}

    def __call__(self, ndarray a, axis=None, dtype=None, ndarray out=None,
                 bint keepdims=False):
        cdef list in_args, out_args
        cdef tuple in_sahpe, reduce_axis, out_axis
        cdef Py_ssize_t block_size, reduce_block_size, block_stride
        cdef Py_ssize_t out_block_num
        if dtype is not None:
            dtype = get_dtype(dtype).type

        in_args = [a]
        a_shape = a.shape
        if out is None:
            _preprocess_args((a,))
            out_args = []
        else:
            _preprocess_args((a, out))
            out_args = [out]

        in_types, out_types, routine = _guess_routine(
            self.name, self._routine_cache, self._ops, in_args, dtype)

        reduce_axis, out_axis = _get_axis(axis, a._shape.size())
        del axis  # to avoid bug
        out_shape = _get_out_shape(a_shape, reduce_axis, out_axis, keepdims)
        out_args = _get_out_args(out_args, out_types, out_shape, 'unsafe')
        ret = out_args[0] if len(out_args) == 1 else tuple(out_args)
        if (<ndarray>out_args[0]).size == 0:
            return ret
        if a.size == 0 and self.identity is None:
            raise ValueError(('zero-size array to reduction operation'
                              ' %s which has no identity') % self.name)

        in_args, in_shape = _get_permuted_args(
            in_args, reduce_axis + out_axis, a_shape, None)

        block_size = self._block_size
        in_indexer = Indexer(in_shape)
        out_indexer = Indexer(out_shape)
        reduce_block_size = max(
            1, internal.clp2(in_indexer.size // out_indexer.size))
        block_stride = max(1, block_size // reduce_block_size)

        inout_args = _get_inout_args(
            in_args, out_args, in_indexer, out_indexer, block_stride,
            self._params, True)
        args_info = _get_args_info(inout_args)

        kern = _get_simple_reduction_function(
            routine, self._params, args_info,
            in_args[0].dtype.type, out_args[0].dtype.type, out_types,
            self.name, block_size, self.identity,
            self._input_expr, self._output_expr, self._preamble, ())

        out_block_num = (
            out_indexer.size + block_stride - 1) // block_stride

        kern.linear_launch(
            out_block_num * block_size, inout_args, 0, block_size)
        return ret


if runtime._is_hip_environment:
    simple_reduction_function._block_size = 256


@util.memoize(for_each_device=True)
def _get_reduction_kernel(
        nin, nout, params, args_info, types,
        name, block_size, reduce_type, identity, map_expr, reduce_expr,
        post_map_expr, preamble, options):
    kernel_params = _get_kernel_params(params, args_info)
    params = params[:nin + nout]
    args_info = args_info[:nin + nout]
    in_arrays = [p for p, a in zip(params[:nin], args_info[:nin])
                 if not p.raw and a[0] is ndarray]
    out_arrays = [p for p, a in zip(params[nin:], args_info[nin:])
                  if not p.raw and a[0] is ndarray]
    type_preamble = '\n'.join(
        'typedef %s %s;' % (_get_typename(v), k)
        for k, v in types)
    input_expr = '\n'.join(
        [(('const {0} {1}' if p.is_const else '{0}& {1}') +
          ' = _raw_{1}[_in_ind.get()];').format(p.ctype, p.name)
         for p in in_arrays])
    output_expr = '\n'.join(
        ['{0} &{1} = _raw_{1}[_out_ind.get()];'.format(p.ctype, p.name)
         for p in out_arrays if not p.is_const])

    return _get_simple_reduction_kernel(
        name, block_size, reduce_type, kernel_params, identity,
        map_expr, reduce_expr, post_map_expr,
        type_preamble, input_expr, output_expr, preamble, options)


class ReductionKernel(object):

    """User-defined reduction kernel.

    This class can be used to define a reduction kernel with or without
    broadcasting.

    The kernel is compiled at an invocation of the
    :meth:`~ReductionKernel.__call__` method, which is cached for each device.
    The compiled binary is also cached into a file under the
    ``$HOME/.cupy/kernel_cache/`` directory with a hashed file name. The cached
    binary is reused by other processes.

    Args:
        in_params (str): Input argument list.
        out_params (str): Output argument list.
        map_expr (str): Mapping expression for input values.
        reduce_expr (str): Reduction expression.
        post_map_expr (str): Mapping expression for reduced values.
        identity (str): Identity value for starting the reduction.
        name (str): Name of the kernel function. It should be set for
            readability of the performance profiling.
        reduce_type (str): Type of values to be used for reduction. This type
            is used to store the special variables ``a``.
        reduce_dims (bool): If ``True``, input arrays are reshaped without copy
            to smaller dimensions for efficiency.
        preamble (str): Fragment of the CUDA-C/C++ code that is inserted at the
            top of the cu file.
        options (tuple of str): Additional compilation options.

    """
    def __init__(self, in_params, out_params,
                 map_expr, reduce_expr, post_map_expr,
                 identity, name='reduce_kernel', reduce_type=None,
                 reduce_dims=True, preamble='', options=()):
        if not compiler.is_valid_kernel_name(name):
            raise ValueError(
                'Invalid kernel name: "%s"' % name)

        self.in_params = _get_param_info(in_params, True)
        self.out_params = _get_param_info(out_params, False)
        self.nin = len(self.in_params)
        self.nout = len(self.out_params)
        self.nargs = self.nin + self.nout
        self.params = (
            self.in_params + self.out_params +
            _get_param_info('CIndexer _in_ind, CIndexer _out_ind', False) +
            _get_param_info('int32 _block_stride', True))
        self.identity = identity
        self.reduce_expr = reduce_expr
        self.map_expr = map_expr
        self.name = name
        self.options = options
        self.reduce_dims = reduce_dims
        self.post_map_expr = post_map_expr
        if reduce_type is None:
            self.reduce_type = self.out_params[0].ctype
        else:
            self.reduce_type = reduce_type
        self.preamble = preamble

    def __call__(self, *args, **kwargs):
        """Compiles and invokes the reduction kernel.

        The compilation runs only if the kernel is not cached. Note that the
        kernels with different argument dtypes, ndims, or axis are not
        compatible. It means that single ReductionKernel object may be compiled
        into multiple kernel binaries.

        Args:
            args: Arguments of the kernel.
            axis (int or tuple of ints): Axis or axes along which the
                reduction is performed.
            keepdims (bool): If ``True``, the specified axes are remained as
                axes of length one.

        Returns:
            Arrays are returned according to the ``out_params`` argument of the
            ``__init__`` method.

        """
        cdef Py_ssize_t block_size, reduce_block_size, block_stride
        cdef Py_ssize_t out_block_num

        out = kwargs.pop('out', None)
        axis = kwargs.pop('axis', None)
        keepdims = kwargs.pop('keepdims', False)
        stream = kwargs.pop('stream', None)
        if kwargs:
            raise TypeError('Wrong arguments %s' % kwargs)

        n_args = len(args)
        if n_args != self.nin and n_args != self.nargs:
            raise TypeError('Wrong number of arguments for %s' % self.name)

        out_args = list(args[self.nin:])
        if out is not None:
            if self.nout != 1:
                raise NotImplementedError('')
            if len(out_args) != 0:
                raise ValueError("cannot specify 'out' as both "
                                 "a positional and keyword argument")
            out_args = [out]

        in_args = _preprocess_args(args[:self.nin])
        out_args = _preprocess_args(out_args)
        in_args, broad_shape = _broadcast(in_args, self.in_params, False)

        if self.identity is None and 0 in broad_shape:
            raise ValueError(('zero-size array to reduction operation'
                              ' %s which has no identity') % self.name)

        in_ndarray_types = tuple(
            [a.dtype.type if isinstance(a, ndarray) else None
             for a in in_args])
        out_ndarray_types = tuple(
            [a.dtype.type if isinstance(a, ndarray) else None
             for a in out_args])
        in_types, out_types, types = _decide_params_type(
            self.in_params, self.out_params,
            in_ndarray_types, out_ndarray_types)

        reduce_axis, out_axis = _get_axis(axis, len(broad_shape))
        out_shape = _get_out_shape(
            broad_shape, reduce_axis, out_axis, keepdims)
        out_args = _get_out_args_with_params(
            out_args, out_types, out_shape, self.out_params, False)
        ret = out_args[0]
        if 0 in out_shape:
            return ret

        in_args = [x if isinstance(x, ndarray) else
                   _scalar.get_scalar_from_numpy(x, t)
                   for x, t in zip(in_args, in_types)]
        in_args, in_shape = _get_permuted_args(
            in_args, reduce_axis + out_axis, broad_shape, self.in_params)

        block_size = 512
        if runtime._is_hip_environment:
            block_size = 256
        in_indexer = Indexer(in_shape)
        out_indexer = Indexer(out_shape)
        reduce_block_size = max(
            1, internal.clp2(in_indexer.size // out_indexer.size))
        block_stride = max(1, block_size // reduce_block_size)

        inout_args = _get_inout_args(
            in_args, out_args, in_indexer, out_indexer, block_stride,
            self.params, self.reduce_dims)
        args_info = _get_args_info(inout_args)

        kern = _get_reduction_kernel(
            self.nin, self.nout, self.params, args_info, types,
            self.name, block_size, self.reduce_type, self.identity,
            self.map_expr, self.reduce_expr, self.post_map_expr,
            self.preamble, self.options)

        out_block_num = (
            out_indexer.size + block_stride - 1) // block_stride

        kern.linear_launch(
            out_block_num * block_size, inout_args, 0, block_size, stream)
        return ret


cpdef create_reduction_func(name, ops, routine=None, identity=None,
                            preamble=''):
    _ops = []
    for t in ops:
        if not isinstance(t, tuple):
            typ = t
            rt = routine
        else:
            typ, rt = t
            rt = tuple([i or j for i, j in zip(rt, routine)])

        types = typ.split('->')
        if len(types) == 1:
            in_types = out_types = tuple(types)
        else:
            in_types, out_types = map(tuple, types)
        in_types = tuple([get_dtype(t).type for t in in_types])
        out_types = tuple([get_dtype(t).type for t in out_types])
        _ops.append((in_types, out_types, rt))

    return simple_reduction_function(name, _ops, identity, preamble)<|MERGE_RESOLUTION|>--- conflicted
+++ resolved
@@ -6,11 +6,8 @@
 import string
 
 import numpy
-<<<<<<< HEAD
-=======
 
 from cupy.core import _errors
->>>>>>> 8dce7b57
 from cupy.cuda import compiler
 from cupy.cuda import stream
 from cupy import util
