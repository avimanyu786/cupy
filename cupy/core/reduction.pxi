--- conflicted
+++ resolved
@@ -149,6 +149,8 @@
         Indexer in_indexer, Indexer out_indexer, Py_ssize_t contiguous_size):
     cdef Py_ssize_t block_size, reduce_block_size, block_stride, out_block_num
     block_size = 512
+    if runtime._is_hip_environment:
+        block_size = 256
 
     reduce_block_size = max(1, in_indexer.size // out_indexer.size)
     contiguous_size = min(contiguous_size, 32)
@@ -439,12 +441,6 @@
             in_args, reduce_axis + out_axis, broad_shape, self.in_params,
             len(out_axis))
 
-<<<<<<< HEAD
-        block_size = 512
-        if runtime._is_hip_environment:
-            block_size = 256
-=======
->>>>>>> a104fe69
         in_indexer = Indexer(in_shape)
         out_indexer = Indexer(out_shape)
         block_size, block_stride, out_block_num = _get_block_specs(
