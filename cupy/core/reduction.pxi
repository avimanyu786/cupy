--- conflicted
+++ resolved
@@ -263,17 +263,11 @@
         name, block_size, reduce_type, identity, map_expr, reduce_expr,
         post_map_expr, preamble, options):
     kernel_params = _get_kernel_params(params, args_info)
-<<<<<<< HEAD
-    in_arrays = [p for p, a in zip(params, args_info)[:nin]
-                 if not p.raw and a[0] is ndarray]
-    out_arrays = [p for p, a in zip(params, args_info)[nin:nin + nout]
-=======
     params = params[:nin + nout]
     args_info = args_info[:nin + nout]
     in_arrays = [p for p, a in zip(params[:nin], args_info[:nin])
                  if not p.raw and a[0] is ndarray]
     out_arrays = [p for p, a in zip(params[nin:], args_info[nin:])
->>>>>>> f75257df
                   if not p.raw and a[0] is ndarray]
     type_preamble = '\n'.join(
         'typedef %s %s;' % (_get_typename(v), k)
