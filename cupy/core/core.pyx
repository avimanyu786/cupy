--- conflicted
+++ resolved
@@ -1566,225 +1566,7 @@
     }''')
 
 
-<<<<<<< HEAD
-cdef _min_max_preamble = '''
-template <typename T>
-struct min_max_st{
-    T value;
-    int index;
-    __device__ min_max_st() : index(-1) { }
-    __device__ min_max_st(T v) : value(v), index(0) { }
-    __device__ min_max_st(T v, int i) : value(v), index(i) { }
-};
-
-template <typename T>
-inline __device__ bool is_nan(T x) {
-    return x != x;
-}
-
-template <typename T>
-__device__ min_max_st<T> my_min(
-        const min_max_st<T>& a, const min_max_st<T>& b) {
-    if (a.index == -1) return b;
-    if (b.index == -1) return a;
-    return min_max_st<T>((a.value <= b.value) ? a.value : b.value);
-}
-template <typename T>
-__device__ min_max_st<T> my_min_float(
-        const min_max_st<T>& a, const min_max_st<T>& b) {
-    if (a.index == -1) return b;
-    if (b.index == -1) return a;
-    if (is_nan(a.value)) return a;
-    if (is_nan(b.value)) return b;
-    return min_max_st<T>((a.value <= b.value) ? a.value : b.value);
-}
-template <typename T>
-__device__ min_max_st<T> my_min_complex(
-        const min_max_st<T>& a, const min_max_st<T>& b) {
-    if (a.index == -1) return b;
-    if (b.index == -1) return a;
-    if (is_nan(a.value.real())) return a;
-    if (is_nan(a.value.imag())) return a;
-    if (is_nan(b.value.real())) return b;
-    if (is_nan(b.value.imag())) return b;
-    return min_max_st<T>(min(a.value, b.value));
-}
-
-template <typename T>
-__device__ min_max_st<T> my_max(
-        const min_max_st<T>& a, const min_max_st<T>& b) {
-    if (a.index == -1) return b;
-    if (b.index == -1) return a;
-    return min_max_st<T>((a.value >= b.value) ? a.value : b.value);
-}
-template <typename T>
-__device__ min_max_st<T> my_max_float(
-        const min_max_st<T>& a, const min_max_st<T>& b) {
-    if (a.index == -1) return b;
-    if (b.index == -1) return a;
-    if (is_nan(a.value)) return a;
-    if (is_nan(b.value)) return b;
-    return min_max_st<T>((a.value >= b.value) ? a.value : b.value);
-}
-template <typename T>
-__device__ min_max_st<T> my_max_complex(
-        const min_max_st<T>& a, const min_max_st<T>& b) {
-    if (a.index == -1) return b;
-    if (b.index == -1) return a;
-    if (is_nan(a.value.real())) return a;
-    if (is_nan(a.value.imag())) return a;
-    if (is_nan(b.value.real())) return b;
-    if (is_nan(b.value.imag())) return b;
-    return min_max_st<T>(max(a.value, b.value));
-}
-
-template <typename T>
-__device__ min_max_st<T> my_argmin(
-        const min_max_st<T>& a, const min_max_st<T>& b) {
-    if (a.index == -1) return b;
-    if (b.index == -1) return a;
-    if (a.value == b.value)
-        return min_max_st<T>(a.value, min(a.index, b.index));
-    return (a.value <= b.value) ? a : b;
-}
-template <typename T>
-__device__ min_max_st<T> my_argmin_float(
-        const min_max_st<T>& a, const min_max_st<T>& b) {
-    if (a.index == -1) return b;
-    if (b.index == -1) return a;
-    if (a.value == b.value)
-        return min_max_st<T>(a.value, min(a.index, b.index));
-    if (is_nan(a.value)) return a;
-    if (is_nan(b.value)) return b;
-    return (a.value <= b.value) ? a : b;
-}
-template <typename T>
-__device__ min_max_st<T> my_argmin_complex(
-        const min_max_st<T>& a, const min_max_st<T>& b) {
-    if (a.index == -1) return b;
-    if (b.index == -1) return a;
-    if (a.value == b.value)
-        return min_max_st<T>(a.value, min(a.index, b.index));
-    if (is_nan(a.value.real())) return a;
-    if (is_nan(a.value.imag())) return a;
-    if (is_nan(b.value.real())) return b;
-    if (is_nan(b.value.imag())) return b;
-    return (a.value <= b.value) ? a : b;
-}
-
-template <typename T>
-__device__ min_max_st<T> my_argmax(
-        const min_max_st<T>& a, const min_max_st<T>& b) {
-    if (a.index == -1) return b;
-    if (b.index == -1) return a;
-    if (a.value == b.value)
-        return min_max_st<T>(a.value, min(a.index, b.index));
-    return (a.value >= b.value) ? a : b;
-}
-template <typename T>
-__device__ min_max_st<T> my_argmax_float(
-        const min_max_st<T>& a, const min_max_st<T>& b) {
-    if (a.index == -1) return b;
-    if (b.index == -1) return a;
-    if (a.value == b.value)
-        return min_max_st<T>(a.value, min(a.index, b.index));
-    if (is_nan(a.value)) return a;
-    if (is_nan(b.value)) return b;
-    return (a.value >= b.value) ? a : b;
-}
-template <typename T>
-__device__ min_max_st<T> my_argmax_complex(
-        const min_max_st<T>& a, const min_max_st<T>& b) {
-    if (a.index == -1) return b;
-    if (b.index == -1) return a;
-    if (a.value == b.value)
-        return min_max_st<T>(a.value, min(a.index, b.index));
-    if (is_nan(a.value.real())) return a;
-    if (is_nan(a.value.imag())) return a;
-    if (is_nan(b.value.real())) return b;
-    if (is_nan(b.value.imag())) return b;
-    return (a.value >= b.value) ? a : b;
-}
-'''
-
-
-_amin = create_reduction_func(
-    'cupy_min',
-    ('?->?', 'b->b', 'B->B', 'h->h', 'H->H', 'i->i', 'I->I', 'l->l', 'L->L',
-     'q->q', 'Q->Q',
-     ('e->e', (None, 'my_min_float(a, b)', None, None)),
-     ('f->f', (None, 'my_min_float(a, b)', None, None)),
-     ('d->d', (None, 'my_min_float(a, b)', None, None)),
-     ('F->F', (None, 'my_min_complex(a, b)', None, None)),
-     ('D->D', (None, 'my_min_complex(a, b)', None, None))),
-    ('min_max_st<type_in0_raw>(in0)', 'my_min(a, b)', 'out0 = a.value',
-     'min_max_st<type_in0_raw>'),
-    None, _min_max_preamble)
-
-
-_amax = create_reduction_func(
-    'cupy_max',
-    ('?->?', 'b->b', 'B->B', 'h->h', 'H->H', 'i->i', 'I->I', 'l->l', 'L->L',
-     'q->q', 'Q->Q',
-     ('e->e', (None, 'my_max_float(a, b)', None, None)),
-     ('f->f', (None, 'my_max_float(a, b)', None, None)),
-     ('d->d', (None, 'my_max_float(a, b)', None, None)),
-     ('F->F', (None, 'my_max_complex(a, b)', None, None)),
-     ('D->D', (None, 'my_max_complex(a, b)', None, None)),
-     ),
-    ('min_max_st<type_in0_raw>(in0)', 'my_max(a, b)', 'out0 = a.value',
-     'min_max_st<type_in0_raw>'),
-    None, _min_max_preamble)
-
-
-nanmin = create_reduction_func(
-    'cupy_nanmin',
-    ('?->?', 'b->b', 'B->B', 'h->h', 'H->H', 'i->i', 'I->I', 'l->l', 'L->L',
-     'q->q', 'Q->Q', 'e->e', 'f->f', 'd->d'),
-    ('min_max_st<type_in0_raw>(in0)', 'my_min(a, b)', 'out0 = a.value',
-     'min_max_st<type_in0_raw>'),
-    None, _min_max_preamble)
-
-
-nanmax = create_reduction_func(
-    'cupy_nanmax',
-    ('?->?', 'b->b', 'B->B', 'h->h', 'H->H', 'i->i', 'I->I', 'l->l', 'L->L',
-     'q->q', 'Q->Q', 'e->e', 'f->f', 'd->d'),
-    ('min_max_st<type_in0_raw>(in0)', 'my_max(a, b)', 'out0 = a.value',
-     'min_max_st<type_in0_raw>'),
-    None, _min_max_preamble)
-
-
-cdef _argmin = create_reduction_func(
-    'cupy_argmin',
-    ('?->q', 'B->q', 'h->q', 'H->q', 'i->q', 'I->q', 'l->q', 'L->q',
-     'q->q', 'Q->q',
-     ('e->q', (None, 'my_argmin_float(a, b)', None, None)),
-     ('f->q', (None, 'my_argmin_float(a, b)', None, None)),
-     ('d->q', (None, 'my_argmin_float(a, b)', None, None)),
-     ('F->q', (None, 'my_argmin_complex(a, b)', None, None)),
-     ('D->q', (None, 'my_argmin_complex(a, b)', None, None))),
-    ('min_max_st<type_in0_raw>(in0, _J)', 'my_argmin(a, b)', 'out0 = a.index',
-     'min_max_st<type_in0_raw>'),
-    None, _min_max_preamble)
-
-
-cdef _argmax = create_reduction_func(
-    'cupy_argmax',
-    ('?->q', 'B->q', 'h->q', 'H->q', 'i->q', 'I->q', 'l->q', 'L->q',
-     'q->q', 'Q->q',
-     ('e->q', (None, 'my_argmax_float(a, b)', None, None)),
-     ('f->q', (None, 'my_argmax_float(a, b)', None, None)),
-     ('d->q', (None, 'my_argmax_float(a, b)', None, None)),
-     ('F->q', (None, 'my_argmax_complex(a, b)', None, None)),
-     ('D->q', (None, 'my_argmax_complex(a, b)', None, None))),
-    ('min_max_st<type_in0_raw>(in0, _J)', 'my_argmax(a, b)', 'out0 = a.index',
-     'min_max_st<type_in0_raw>'),
-    None, _min_max_preamble)
-
-
-=======
->>>>>>> 8dce7b57
+
 cdef _round_preamble = '''
 template<typename T> __device__ T pow10(long long n){
   T x = 1, a = 10;
@@ -2640,630 +2422,4 @@
     .. seealso:: :data:`numpy.equal`
 
     ''',
-<<<<<<< HEAD
-    no_complex_dtype=False)
-
-
-_all = create_reduction_func(
-    'cupy_all',
-    ('?->?', 'B->?', 'h->?', 'H->?', 'i->?', 'I->?', 'l->?', 'L->?',
-     'q->?', 'Q->?', 'e->?', 'f->?', 'd->?', 'F->?', 'D->?'),
-    ('in0 != type_in0_raw(0)', 'a & b', 'out0 = a', 'bool'),
-    'true', '')
-
-
-_any = create_reduction_func(
-    'cupy_any',
-    ('?->?', 'B->?', 'h->?', 'H->?', 'i->?', 'I->?', 'l->?', 'L->?',
-     'q->?', 'Q->?', 'e->?', 'f->?', 'd->?', 'F->?', 'D->?'),
-    ('in0 != type_in0_raw(0)', 'a | b', 'out0 = a', 'bool'),
-    'false', '')
-
-
-# -----------------------------------------------------------------------------
-# Mathematical functions
-# -----------------------------------------------------------------------------
-
-_sum_auto_dtype = create_reduction_func(
-    'cupy_sum',
-    ('?->l', 'b->l', 'B->L', 'h->l', 'H->L', 'i->l', 'I->L', 'l->l', 'L->L',
-     'q->q', 'Q->Q',
-     ('e->e', (None, None, None, 'float')),
-     'f->f', 'd->d', 'F->F', 'D->D'),
-    ('in0', 'a + b', 'out0 = type_out0_raw(a)', None), 0)
-
-
-_sum_keep_dtype = create_reduction_func(
-    'cupy_sum_with_dtype',
-    ('?->?', 'b->b', 'B->B', 'h->h', 'H->H', 'i->i', 'I->I', 'l->l', 'L->L',
-     'q->q', 'Q->Q',
-     ('e->e', (None, None, None, 'float')),
-     'f->f', 'd->d', 'F->F', 'D->D'),
-    ('in0', 'a + b', 'out0 = type_out0_raw(a)', None), 0)
-
-
-_prod_auto_dtype = create_reduction_func(
-    'cupy_prod',
-    ('?->l', 'b->l', 'B->L', 'h->l', 'H->L', 'i->l', 'I->L', 'l->l', 'L->L',
-     'q->q', 'Q->Q',
-     ('e->e', (None, None, None, 'float')),
-     'f->f', 'd->d', 'F->F', 'D->D'),
-    ('in0', 'a * b', 'out0 = type_out0_raw(a)', None), 1)
-
-
-_prod_keep_dtype = create_reduction_func(
-    'cupy_prod_with_dtype',
-    ('?->?', 'b->b', 'B->B', 'h->h', 'H->H', 'i->i', 'I->I', 'l->l', 'L->L',
-     'q->q', 'Q->Q',
-     ('e->e', (None, None, None, 'float')),
-     'f->f', 'd->d', 'F->F', 'D->D'),
-    ('in0', 'a * b', 'out0 = type_out0_raw(a)', None), 1)
-
-
-cdef create_arithmetic(name, op, boolop, doc):
-    return create_ufunc(
-        'cupy_' + name,
-        (('??->?', 'out0 = in0 %s in1' % boolop),
-         'bb->b', 'BB->B', 'hh->h', 'HH->H', 'ii->i', 'II->I', 'll->l',
-         'LL->L', 'qq->q', 'QQ->Q', 'ee->e', 'ff->f', 'dd->d', 'FF->F',
-         'DD->D'),
-        'out0 = in0 %s in1' % op,
-        doc=doc)
-
-
-add = create_arithmetic(
-    'add', '+', '|',
-    '''Adds two arrays elementwise.
-
-    .. seealso:: :data:`numpy.add`
-
-    ''')
-
-
-conj = create_ufunc(
-    'cupy_conj',
-    ('b->b', 'B->B', 'h->h', 'H->H', 'i->i', 'I->I', 'l->l', 'L->L', 'q->q',
-     'Q->Q', 'e->e', 'f->f', 'd->d',
-     ('F->F', 'out0 = conj(in0)'),
-     ('D->D', 'out0 = conj(in0)')),
-    'out0 = in0',
-    doc='''Returns the complex conjugate, element-wise.
-
-    .. seealso:: :data:`numpy.conj`
-
-    ''')
-
-
-angle = create_ufunc(
-    'cupy_angle',
-    ('?->d', 'e->e', 'f->f', 'd->d',
-     ('F->f', 'out0 = arg(in0)'),
-     ('D->d', 'out0 = arg(in0)')),
-    'out0 = in0 >= 0 ? 0 : M_PI',
-    doc='''Returns the angle of the complex argument.
-
-    .. seealso:: :func:`numpy.angle`
-
-    ''')
-
-
-real = create_ufunc(
-    'cupy_real',
-    ('?->?', 'b->b', 'B->B', 'h->h', 'H->H', 'i->i', 'I->I', 'l->l', 'L->L',
-     'q->q', 'Q->Q', 'e->e', 'f->f', 'd->d',
-     ('F->f', 'out0 = in0.real()'),
-     ('D->d', 'out0 = in0.real()')),
-    'out0 = in0',
-    doc='''Returns the real part of the elements of the array.
-
-    .. seealso:: :func:`numpy.real`
-
-    ''')
-
-_real_setter = create_ufunc(
-    'cupy_real_setter',
-    ('f->F', 'd->D'),
-    'out0.real(in0)',
-    doc='''Sets the real part of the elements of the array.
-    ''')
-
-
-imag = create_ufunc(
-    'cupy_imag',
-    ('?->?', 'b->b', 'B->B', 'h->h', 'H->H', 'i->i', 'I->I', 'l->l', 'L->L',
-     'q->q', 'Q->Q', 'e->e', 'f->f', 'd->d',
-     ('F->f', 'out0 = in0.imag()'),
-     ('D->d', 'out0 = in0.imag()')),
-    'out0 = 0',
-    doc='''Returns the imaginary part of the elements of the array.
-
-    .. seealso:: :func:`numpy.imag`
-
-    ''')
-
-
-_imag_setter = create_ufunc(
-    'cupy_imag_setter',
-    ('f->F', 'd->D'),
-    'out0.imag(in0)',
-    doc='''Sets the imaginary part of the elements of the array.
-    ''')
-
-
-negative = create_ufunc(
-    'cupy_negative',
-    (('?->?', 'out0 = !in0'),
-     'b->b', 'B->B', 'h->h', 'H->H', 'i->i', 'I->I', 'l->l', 'L->L',
-     'q->q', 'Q->Q', 'e->e', 'f->f', 'd->d', 'F->F', 'D->D'),
-    'out0 = -in0',
-    doc='''Takes numerical negative elementwise.
-
-    .. seealso:: :data:`numpy.negative`
-
-    ''')
-
-
-multiply = create_arithmetic(
-    'multiply', '*', '&',
-    '''Multiplies two arrays elementwise.
-
-    .. seealso:: :data:`numpy.multiply`
-
-    ''')
-
-
-divide = create_ufunc(
-    'cupy_divide',
-    ('bb->b', 'BB->B', 'hh->h', 'HH->H', 'ii->i', 'II->I', 'll->l', 'LL->L',
-     'qq->q', 'QQ->Q',
-     ('ee->e', 'out0 = in0 / in1'),
-     ('ff->f', 'out0 = in0 / in1'),
-     ('dd->d', 'out0 = in0 / in1'),
-     ('FF->F', 'out0 = in0 / in1'),
-     ('DD->D', 'out0 = in0 / in1')),
-    'out0 = in1 == 0 ? 0 : floor((double)in0 / (double)in1)',
-    doc='''Divides arguments elementwise.
-
-    .. seealso:: :data:`numpy.divide`
-
-    ''')
-
-
-power = create_ufunc(
-    'cupy_power',
-    ('??->b', 'bb->b', 'BB->B', 'hh->h', 'HH->H', 'ii->i', 'II->I', 'll->l',
-     'LL->L', 'qq->q', 'QQ->Q',
-     ('ee->e', 'out0 = powf(in0, in1)'),
-     ('ff->f', 'out0 = powf(in0, in1)'),
-     ('dd->d', 'out0 = pow(in0, in1)'),
-     ('FF->F', 'out0 = pow(in0, in1)'),
-     ('DD->D', 'out0 = pow(in0, in1)')),
-    'out0 = rint(pow((double)in0, (double)in1))',
-    doc='''Computes ``x1 ** x2`` elementwise.
-
-    .. seealso:: :data:`numpy.power`
-
-    ''')
-
-
-subtract = create_arithmetic(
-    'subtract', '-', '^',
-    '''Subtracts arguments elementwise.
-
-    .. seealso:: :data:`numpy.subtract`
-
-    ''')
-
-
-true_divide = create_ufunc(
-    'cupy_true_divide',
-    ('bb->d', 'BB->d', 'hh->d', 'HH->d', 'ii->d', 'II->d', 'll->d', 'LL->d',
-     'qq->d', 'QQ->d', 'ee->e', 'ff->f', 'dd->d', 'FF->F', 'DD->D'),
-    'out0 = (out0_type)in0 / (out0_type)in1',
-    doc='''Elementwise true division (i.e. division as floating values).
-
-    .. seealso:: :data:`numpy.true_divide`
-
-    ''')
-
-
-if six.PY3:
-    divide = true_divide
-
-
-floor_divide = create_ufunc(
-    'cupy_floor_divide',
-    ('bb->b', 'BB->B', 'hh->h', 'HH->H', 'ii->i', 'II->I', 'll->l', 'LL->L',
-     'qq->q', 'QQ->Q', 'ee->e', 'ff->f', 'dd->d'),
-    'out0 = _floor_divide(in0, in1)',
-    doc='''Elementwise floor division (i.e. integer quotient).
-
-    .. seealso:: :data:`numpy.floor_divide`
-
-    ''')
-
-
-remainder = create_ufunc(
-    'cupy_remainder',
-    ('bb->b', 'BB->B', 'hh->h', 'HH->H', 'ii->i', 'II->I', 'll->l', 'LL->L',
-     'qq->q', 'QQ->Q',
-     ('ee->e', 'out0 = in0 - _floor_divide(in0, in1) * in1'),
-     ('ff->f', 'out0 = in0 - _floor_divide(in0, in1) * in1'),
-     ('dd->d', 'out0 = in0 - _floor_divide(in0, in1) * in1')),
-    'out0 = (in0 - _floor_divide(in0, in1) * in1) * (in1 != 0)',
-    doc='''Computes the remainder of Python division elementwise.
-
-    .. seealso:: :data:`numpy.remainder`
-
-    ''')
-
-
-absolute = create_ufunc(
-    'cupy_absolute',
-    (('?->?', 'out0 = in0'),
-     'b->b', ('B->B', 'out0 = in0'), 'h->h', ('H->H', 'out0 = in0'),
-     'i->i', ('I->I', 'out0 = in0'), 'l->l', ('L->L', 'out0 = in0'),
-     'q->q', ('Q->Q', 'out0 = in0'),
-     ('e->e', 'out0 = fabsf(in0)'),
-     ('f->f', 'out0 = fabsf(in0)'),
-     ('d->d', 'out0 = fabs(in0)'),
-     ('F->f', 'out0 = abs(in0)'),
-     ('D->d', 'out0 = abs(in0)')),
-    'out0 = in0 > 0 ? in0 : -in0',
-    doc='''Elementwise absolute value function.
-
-    .. seealso:: :data:`numpy.absolute`
-
-    ''')
-
-
-sqrt = create_ufunc(
-    'cupy_sqrt',
-    ('e->e', 'f->f', 'd->d', 'F->F', 'D->D'),
-    'out0 = sqrt(in0)',
-    doc='''Elementwise square root function.
-
-    .. seealso:: :data:`numpy.sqrt`
-
-    ''')
-
-
-_clip = create_ufunc(
-    'cupy_clip',
-    ('???->?', 'bbb->b', 'BBB->B', 'hhh->h', 'HHH->H', 'iii->i', 'III->I',
-     'lll->l', 'LLL->L', 'qqq->q', 'QQQ->Q', 'eee->e', 'fff->f', 'ddd->d'),
-    'out0 = in0 < in1 ? out0_type(in1)'
-    ' : (in0 > in2 ? out0_type(in2) : out0_type(in0))')
-
-
-# -----------------------------------------------------------------------------
-# Statistics
-# -----------------------------------------------------------------------------
-
-cpdef ndarray _var(ndarray a, axis=None, dtype=None, out=None, ddof=0,
-                   keepdims=False):
-    assert a.dtype.kind != 'c', 'Variance for complex numbers is not ' \
-                                'implemented. Current implemention does not ' \
-                                'convert the dtype'
-    if axis is None:
-        axis = tuple(range(a.ndim))
-    if not isinstance(axis, tuple):
-        axis = (axis,)
-
-    if dtype is None and a.dtype.kind in 'biu':
-        dtype = 'd'
-
-    shape = a.shape
-    items = 1
-    for ax in axis:
-        items *= shape[ax]
-    alpha = 1. / max(items - ddof, 0)
-    arrmean = a.mean(axis=axis, dtype=dtype, keepdims=True)
-    if out is None:
-        return _var_core(a, arrmean, alpha, axis=axis, keepdims=keepdims)
-    else:
-        return _var_core_out(
-            a, arrmean, alpha, out, axis=axis, keepdims=keepdims)
-
-
-cpdef _std(a, axis=None, dtype=None, out=None, ddof=0, keepdims=False):
-    ret = _var(a, axis=axis, dtype=dtype, ddof=ddof, keepdims=keepdims)
-    return sqrt(ret, dtype=dtype, out=out)
-
-
-cdef _var_core = ReductionKernel(
-    'S x, T mean, T alpha', 'T out',
-    '(x - mean) * (x - mean)',
-    'a + b', 'out = alpha * a', '0', '_var_core')
-
-cdef _var_core_out = ReductionKernel(
-    'S x, T mean, T alpha', 'U out',
-    '(x - mean) * (x - mean)',
-    'a + b', 'out = alpha * a', '0', '_var_core')
-
-# TODO(okuta) needs cast
-cdef _mean = create_reduction_func(
-    'cupy_mean',
-    ('?->d', 'B->d', 'h->d', 'H->d', 'i->d', 'I->d', 'l->d', 'L->d',
-     'q->d', 'Q->d',
-     ('e->e', (None, None, None, 'float')),
-     'f->f', 'd->d', 'F->F', 'D->D'),
-    ('in0', 'a + b',
-     'out0 = a / _type_reduce(_in_ind.size() / _out_ind.size())', None))
-
-
-# -----------------------------------------------------------------------------
-# scan
-# -----------------------------------------------------------------------------
-
-@util.memoize(for_each_device=True)
-def _inclusive_scan_kernel(dtype, block_size):
-    """return Prefix Sum(Scan) cuda kernel
-
-    e.g
-    if blocksize * 2 >= len(src)
-    src [1, 2, 3, 4]
-    dst [1, 3, 6, 10]
-
-    if blocksize * 2 < len(src)
-    block_size: 2
-    src [1, 2, 3, 4, 5, 6]
-    dst [1, 3, 6, 10, 5, 11]
-
-    Args:
-        dtype: src, dst array type
-        block_size: block_size
-
-    Returns:
-         cupy.cuda.Function: cuda function
-    """
-
-    name = "inclusive_scan_kernel"
-    dtype = _get_typename(dtype)
-    source = string.Template("""
-    extern "C" __global__ void ${name}(
-    #ifdef __HIPCC__
-        hipLaunchParm lp,
-    #endif
-        const CArray<${dtype}, 1> src,
-        CArray<${dtype}, 1> dst){
-        long long n = src.size();
-        extern __shared__ ${dtype} temp[];
-        unsigned int thid = threadIdx.x;
-        unsigned int block = 2 * blockIdx.x * blockDim.x;
-
-        unsigned int idx0 = thid + block;
-        unsigned int idx1 = thid + blockDim.x + block;
-
-        temp[thid] = (idx0 < n) ? src[idx0] : (${dtype})0;
-        temp[thid + blockDim.x] = (idx1 < n) ? src[idx1] : (${dtype})0;
-        __syncthreads();
-
-        for(int i = 1; i <= ${block_size}; i <<= 1){
-            int index = (threadIdx.x + 1) * i * 2 - 1;
-            if (index < (${block_size} << 1)){
-                temp[index] = temp[index] + temp[index - i];
-            }
-            __syncthreads();
-        }
-
-        for(int i = ${block_size} >> 1; i > 0; i >>= 1){
-            int index = (threadIdx.x + 1) * i * 2 - 1;
-            if(index + i < (${block_size} << 1)){
-                temp[index + i] = temp[index + i] + temp[index];
-            }
-            __syncthreads();
-        }
-
-        if(idx0 < n){
-            dst[idx0] = temp[thid];
-        }
-        if(idx1 < n){
-            dst[idx1] = temp[thid + blockDim.x];
-        }
-    }
-    """).substitute(name=name, dtype=dtype, block_size=block_size)
-    module = compile_with_cache(source)
-    return module.get_function(name)
-
-
-@util.memoize(for_each_device=True)
-def _add_scan_blocked_sum_kernel(dtype):
-    name = "add_scan_blocked_sum_kernel"
-    dtype = _get_typename(dtype)
-    source = string.Template("""
-    extern "C" __global__ void ${name}(
-    #ifdef __HIPCC__
-        hipLaunchParm lp,
-    #endif
-        CArray<${dtype}, 1> src_dst){
-        long long n = src_dst.size();
-        unsigned int idxBase = (blockDim.x + 1) * (blockIdx.x + 1);
-        unsigned int idxAdded = idxBase + threadIdx.x;
-        unsigned int idxAdd = idxBase - 1;
-
-        if(idxAdded < n){
-            src_dst[idxAdded] += src_dst[idxAdd];
-        }
-    }
-    """).substitute(name=name, dtype=dtype)
-    module = compile_with_cache(source)
-    return module.get_function(name)
-
-
-cdef _nonzero_kernel_1d = ElementwiseKernel(
-    'T src, S index', 'raw S dst',
-    'if (src != 0) dst[index - 1] = i',
-    'nonzero_kernel_1d')
-
-
-cdef _nonzero_kernel = ElementwiseKernel(
-    'T src, S index', 'raw S dst',
-    '''
-    if (src != 0){
-        for(int j = 0; j < _ind.ndim; j++){
-            ptrdiff_t ind[] = {j, index - 1};
-            dst[ind] = _ind.get()[j];
-        }
-    }''',
-    'nonzero_kernel',
-    reduce_dims=False)
-
-
-cpdef ndarray scan(ndarray a, ndarray out=None):
-    """Return the prefix sum(scan) of the elements.
-
-    Args:
-        a (cupy.ndarray): input array.
-        out (cupy.ndarray): Alternative output array in which to place
-         the result. The same size and same type as the input array(a).
-
-    Returns:
-        cupy.ndarray: A new array holding the result is returned.
-
-    """
-    if a._shape.size() != 1:
-        raise TypeError("Input array should be 1D array.")
-
-    cdef Py_ssize_t block_size = 256
-
-    if out is None:
-        out = ndarray(a.shape, dtype=a.dtype)
-    else:
-        if a.size != out.size:
-            raise ValueError("Provided out is the wrong size")
-
-    kern_scan = _inclusive_scan_kernel(a.dtype, block_size)
-    kern_scan(grid=((a.size - 1) // (2 * block_size) + 1,),
-              block=(block_size,),
-              args=(a, out),
-              shared_mem=a.itemsize * block_size * 2)
-
-    if (a.size - 1) // (block_size * 2) > 0:
-        blocked_sum = out[block_size * 2 - 1:None:block_size * 2]
-        scan(blocked_sum, blocked_sum)
-        kern_add = _add_scan_blocked_sum_kernel(out.dtype)
-        kern_add(grid=((a.size - 1) // (2 * block_size),),
-                 block=(2 * block_size - 1,),
-                 args=(out,))
-    return out
-
-
-# -----------------------------------------------------------------------------
-# partition
-# -----------------------------------------------------------------------------
-
-@util.memoize(for_each_device=True)
-def _partition_kernel(dtype):
-    name = 'partition_kernel'
-    merge_kernel = 'partition_merge_kernel'
-    dtype = _get_typename(dtype)
-    source = string.Template('''
-    template<typename T>
-    __device__ void bitonic_sort_step(CArray<T, 1> a,
-            ptrdiff_t x, ptrdiff_t y, int i, ptrdiff_t s, ptrdiff_t w) {
-        for (ptrdiff_t j = i; j < (y - x) / 2; j += 32) {
-            ptrdiff_t n = j + (j & -w);
-            T v = a[n + x], u = a[n + w + x];
-            if (n & s ? v < u : v > u) {
-                a[n + x] = u;
-                a[n + w + x] = v;
-            }
-        }
-    }
-
-    // Sort a[x:y].
-    template<typename T>
-    __device__ void bitonic_sort(
-            CArray<T, 1> a, ptrdiff_t x, ptrdiff_t y, int i) {
-        for (ptrdiff_t s = 2; s <= y - x; s *= 2) {
-            for (ptrdiff_t w = s / 2; w >= 1; w /= 2) {
-                bitonic_sort_step<T>(a, x, y, i, s, w);
-            }
-        }
-    }
-
-    // Merge first k elements and the next 32 times t elements.
-    template<typename T>
-    __device__ void merge(
-            CArray<T, 1> a, int k, int i, ptrdiff_t x, ptrdiff_t z, int u) {
-        for (int s = i; s < u; s += 32) {
-            if (a[x + k - s - 1] > a[z + s]) {
-                T tmp = a[x + k - s - 1];
-                a[x + k - s - 1] = a[z + s];
-                a[z + s] = tmp;
-            }
-        }
-
-        // After merge step, the first k elements are already bitonic.
-        // Therefore, we do not need to fully sort.
-        for (int w = k / 2; w >= 1; w /= 2) {
-            bitonic_sort_step<T>(a, x, k + x, i, k, w);
-        }
-    }
-
-    extern "C" {
-    // In this function, 32 threads handle one subarray. This number equals to
-    // the warp size. The first k elements are always sorted and the next 32
-    // times t elements stored values that have possibilities to be selected.
-    __global__ void ${name}(
-            CArray<${dtype}, 1> a, int k, ptrdiff_t n, int t, ptrdiff_t sz) {
-
-        // This thread handles a[z:m].
-        ptrdiff_t i = static_cast<ptrdiff_t>(blockIdx.x) * blockDim.x
-            + threadIdx.x;
-        ptrdiff_t z = i / 32 * n / sz;
-        ptrdiff_t m = (i / 32 + 1) * n / sz;
-        int id = i % 32;
-        int x = 0;
-
-        bitonic_sort<${dtype}>(a, z, k + z, id);
-        ptrdiff_t j;
-        for (j = k + id + z; j < m - (m - z) % 32; j += 32) {
-            if (a[j] < a[k - 1 + z]) {
-                ${dtype} tmp = a[k + 32 * x + id + z];
-                a[k + 32 * x + id + z] = a[j];
-                a[j] = tmp;
-                ++x;
-            }
-
-            // If at least one thread in the warp has found t values that
-            // can be selected, we update the first k elements.
-    #if __CUDACC_VER_MAJOR__ >= 9
-            if (__any_sync(0xffffffff, x >= t)) {
-    #else
-            if (__any(x >= t)) {
-    #endif
-                bitonic_sort<${dtype}>(a, k + z, 32 * t + k + z, id);
-                merge<${dtype}>(a, k, id, z, k + z, min(k, 32 * t));
-                x = 0;
-            }
-        }
-        if (j < m && a[j] < a[k - 1 + z]) {
-            ${dtype} tmp = a[k + 32 * x + id + z];
-            a[k + 32 * x + id + z] = a[j];
-            a[j] = tmp;
-        }
-
-        // Finally, we merge the first k elements and the remainders to be
-        // stored.
-        bitonic_sort<${dtype}>(a, k + z, 32 * t + k + z, id);
-        merge<${dtype}>(a, k, id, z, k + z, min(k, 32 * t));
-    }
-
-    __global__ void ${merge_kernel}(
-            CArray<${dtype}, 1> a, int k, ptrdiff_t n, int sz, int s) {
-        ptrdiff_t i = static_cast<ptrdiff_t>(blockIdx.x) * blockDim.x
-            + threadIdx.x;
-        ptrdiff_t z = i / 32 * 2 * s * n / sz;
-        ptrdiff_t m = (i / 32 * 2 + 1) * s * n / sz;
-        int id = i % 32;
-        merge<${dtype}>(a, k, id, z, m, k);
-    }
-    }
-    ''').substitute(name=name, merge_kernel=merge_kernel, dtype=dtype)
-    module = compile_with_cache(source)
-    return module.get_function(name), module.get_function(merge_kernel)
-=======
-    no_complex_dtype=False)
->>>>>>> 8dce7b57
+    no_complex_dtype=False)