from cupy import core


rk_use_binominal = '''
#define CUPY_USE_BINOMIAL
'''

rk_basic_difinition = '''
typedef struct {
    unsigned int xor128[4];
    double gauss;
    int has_gauss; // !=0: gauss contains a gaussian deviate

#ifdef CUPY_USE_BINOMIAL
    int has_binomial; // !=0: following parameters initialized for binomial
    /* The rk_state structure has been extended to store the following
     * information for the binomial generator. If the input values of n or p
     * are different than nsave and psave, then the other parameters will be
     * recomputed. RTK 2005-09-02 */
    int nsave, m;
    double psave, r, q, fm, p1, xm, xl, xr, c, laml, lamr, p2, p3, p4;
#endif
} rk_state;


__device__ void rk_seed(unsigned long long s, rk_state *state) {
    for (int i = 1; i <= 4; i++) {
        s = 1812433253U * (s ^ (s >> 30)) + i;
        state->xor128[i - 1] = s;
    }
    state->has_gauss = 0;
#ifdef CUPY_USE_BINOMIAL
    state->has_binomial = 0;
#endif
}


__device__ unsigned long rk_random(rk_state *state) {
    unsigned int *xor128 = state->xor128;
    unsigned int t = xor128[0] ^ (xor128[0] << 11);
    xor128[0] = xor128[1];
    xor128[1] = xor128[2];
    xor128[2] = xor128[3];
    return xor128[3] ^= (xor128[3] >> 19) ^ t ^ (t >> 8);
}


__device__ double rk_double(rk_state *state) {
    /* shifts : 67108864 = 0x4000000, 9007199254740992 = 0x20000000000000 */
    int a = rk_random(state) >> 5, b = rk_random(state) >> 6;
    return (a * 67108864.0 + b) / 9007199254740992.0;
}
'''

rk_binomial_btpe_definition = '''
__device__ long rk_binomial_btpe(rk_state *state, long n, double p) {
    double r,q,fm,p1,xm,xl,xr,c,laml,lamr,p2,p3,p4;
    double a,u,v,s,F,rho,t,A,nrq,x1,x2,f1,f2,z,z2,w,w2,x;
    int m,y,k,i;
    if (!(state->has_binomial) ||
         (state->nsave != n) ||
         (state->psave != p)) {
        /* initialize */
        state->nsave = n;
        state->psave = p;
        state->has_binomial = 1;
        state->r = r = min(p, 1.0-p);
        state->q = q = 1.0 - r;
        state->fm = fm = n*r+r;
        state->m = m = (long)floor(state->fm);
        state->p1 = p1 = floor(2.195*sqrt(n*r*q)-4.6*q) + 0.5;
        state->xm = xm = m + 0.5;
        state->xl = xl = xm - p1;
        state->xr = xr = xm + p1;
        state->c = c = 0.134 + 20.5/(15.3 + m);
        a = (fm - xl)/(fm-xl*r);
        state->laml = laml = a*(1.0 + a/2.0);
        a = (xr - fm)/(xr*q);
        state->lamr = lamr = a*(1.0 + a/2.0);
        state->p2 = p2 = p1*(1.0 + 2.0*c);
        state->p3 = p3 = p2 + c/laml;
        state->p4 = p4 = p3 + c/lamr;
    } else {
        r = state->r;
        q = state->q;
        fm = state->fm;
        m = state->m;
        p1 = state->p1;
        xm = state->xm;
        xl = state->xl;
        xr = state->xr;
        c = state->c;
        laml = state->laml;
        lamr = state->lamr;
        p2 = state->p2;
        p3 = state->p3;
        p4 = state->p4;
    }
  /* sigh ... */
  Step10:
    nrq = n*r*q;
    u = rk_double(state)*p4;
    v = rk_double(state);
    if (u > p1) goto Step20;
    y = (long)floor(xm - p1*v + u);
    goto Step60;
  Step20:
    if (u > p2) goto Step30;
    x = xl + (u - p1)/c;
    v = v*c + 1.0 - fabs(m - x + 0.5)/p1;
    if (v > 1.0) goto Step10;
    y = (long)floor(x);
    goto Step50;
  Step30:
    if (u > p3) goto Step40;
    y = (long)floor(xl + log(v)/laml);
    if (y < 0) goto Step10;
    v = v*(u-p2)*laml;
    goto Step50;
  Step40:
    y = (long)floor(xr - log(v)/lamr);
    if (y > n) goto Step10;
    v = v*(u-p3)*lamr;
  Step50:
    k = labs(y - m);
    if ((k > 20) && (k < ((nrq)/2.0 - 1))) goto Step52;
    s = r/q;
    a = s*(n+1);
    F = 1.0;
    if (m < y) {
        for (i=m+1; i<=y; i++) {
            F *= (a/i - s);
        }
    } else if (m > y) {
        for (i=y+1; i<=m; i++) {
            F /= (a/i - s);
        }
    }
    if (v > F) goto Step10;
    goto Step60;
    Step52:
    rho = (k/(nrq))*((k*(k/3.0 + 0.625) + 0.16666666666666666)/nrq + 0.5);
    t = -k*k/(2*nrq);
    A = log(v);
    if (A < (t - rho)) goto Step60;
    if (A > (t + rho)) goto Step10;
    x1 = y+1;
    f1 = m+1;
    z = n+1-m;
    w = n-y+1;
    x2 = x1*x1;
    f2 = f1*f1;
    z2 = z*z;
    w2 = w*w;
    if (A > (xm*log(f1/x1)
           + (n-m+0.5)*log(z/w)
           + (y-m)*log(w*r/(x1*q))
           + (13680.-(462.-(132.-(99.-140./f2)/f2)/f2)/f2)/f1/166320.
           + (13680.-(462.-(132.-(99.-140./z2)/z2)/z2)/z2)/z/166320.
           + (13680.-(462.-(132.-(99.-140./x2)/x2)/x2)/x2)/x1/166320.
           + (13680.-(462.-(132.-(99.-140./w2)/w2)/w2)/w2)/w/166320.)) {
        goto Step10;
    }
  Step60:
    if (p > 0.5) {
        y = n - y;
    }
    return y;
}
'''

rk_binomial_inversion_definition = '''
__device__ long rk_binomial_inversion(rk_state *state, int n, double p) {
    double q, qn, np, px, U;
    int X, bound;
    if (!(state->has_binomial) ||
         (state->nsave != n) ||
         (state->psave != p)) {
        state->nsave = n;
        state->psave = p;
        state->has_binomial = 1;
        state->q = q = 1.0 - p;
        state->r = qn = exp(n * log(q));
        state->c = np = n*p;
        state->m = bound = min((double)n, np + 10.0*sqrt(np*q + 1));
    } else {
        q = state->q;
        qn = state->r;
        np = state->c;
        bound = state->m;
    }
    X = 0;
    px = qn;
    U = rk_double(state);
    while (U > px) {
        X++;
        if (X > bound) {
            X = 0;
            px = qn;
            U = rk_double(state);
        } else {
            U -= px;
            px  = ((n-X+1) * p * px)/(X*q);
        }
    }
    return X;
}
'''

rk_binomial_definition = '''
__device__ long rk_binomial(rk_state *state, int n, double p) {
    double q;
    if (p <= 0.5) {
        if (p*n <= 30.0) {
            return rk_binomial_inversion(state, n, p);
        } else {
            return rk_binomial_btpe(state, n, p);
        }
    } else {
        q = 1.0-p;
        if (q*n <= 30.0) {
            return n - rk_binomial_inversion(state, n, q);
        } else {
            return n - rk_binomial_btpe(state, n, q);
        }
    }
}
'''

rk_gauss_definition = '''
__device__ double rk_gauss(rk_state *state) {
    if (state->has_gauss) {
        const double tmp = state->gauss;
        state->gauss = 0;
        state->has_gauss = 0;
        return tmp;
    } else {
        double f, x1, x2, r2;
        do {
            x1 = 2.0*rk_double(state) - 1.0;
            x2 = 2.0*rk_double(state) - 1.0;
            r2 = x1*x1 + x2*x2;
        }
        while (r2 >= 1.0 || r2 == 0.0);
        /* Box-Muller transform */
        f = sqrt(-2.0*log(r2)/r2);
        /* Keep for next call */
        state->gauss = f*x1;
        state->has_gauss = 1;
        return f*x2;
    }
}
'''
<<<<<<< HEAD

rk_standard_exponential_definition = '''
__device__ double rk_standard_exponential(rk_state *state) {
    /* We use -log(1-U) since U is [0, 1) */
    return -log(1.0 - rk_double(state));
}
'''

rk_standard_gamma_definition = '''
__device__ double rk_standard_gamma(rk_state *state, double shape) {
    double b, c;
    double U, V, X, Y;
    if (shape == 1.0) {
        return rk_standard_exponential(state);
    } else if (shape < 1.0) {
        for (;;) {
            U = rk_double(state);
            V = rk_standard_exponential(state);
            if (U <= 1.0 - shape) {
                X = pow(U, 1./shape);
                if (X <= V) {
                    return X;
                }
            } else {
                Y = -log((1-U)/shape);
                X = pow(1.0 - shape + shape*Y, 1./shape);
                if (X <= (V + Y)) {
                    return X;
                }
            }
        }
    } else {
        b = shape - 1./3.;
        c = 1./sqrt(9*b);
        for (;;) {
            do {
                X = rk_gauss(state);
                V = 1.0 + c*X;
            } while (V <= 0.0);
            V = V*V*V;
            U = rk_double(state);
            if (U < 1.0 - 0.0331*(X*X)*(X*X)) return (b*V);
            if (log(U) < 0.5*X*X + b*(1. - V + log(V))) return (b*V);
        }
    }
}
'''

rk_standard_t_definition = '''
__device__ double rk_standard_t(rk_state *state, double df) {
    return sqrt(df/2)*rk_gauss(state)/sqrt(rk_standard_gamma(state, df/2));
}
'''
=======
>>>>>>> 7ab65ec8

rk_standard_exponential_definition = '''
__device__ double rk_standard_exponential(rk_state *state) {
    /* We use -log(1-U) since U is [0, 1) */
    return -log(1.0 - rk_double(state));
}
'''

rk_standard_gamma_definition = '''
__device__ double rk_standard_gamma(rk_state *state, double shape) {
    double b, c;
    double U, V, X, Y;
    if (shape == 1.0) {
        return rk_standard_exponential(state);
    } else if (shape < 1.0) {
        for (;;) {
            U = rk_double(state);
            V = rk_standard_exponential(state);
            if (U <= 1.0 - shape) {
                X = pow(U, 1./shape);
                if (X <= V) {
                    return X;
                }
            } else {
                Y = -log((1-U)/shape);
                X = pow(1.0 - shape + shape*Y, 1./shape);
                if (X <= (V + Y)) {
                    return X;
                }
            }
        }
    } else {
        b = shape - 1./3.;
        c = 1./sqrt(9*b);
        for (;;) {
            do {
                X = rk_gauss(state);
                V = 1.0 + c*X;
            } while (V <= 0.0);
            V = V*V*V;
            U = rk_double(state);
            if (U < 1.0 - 0.0331*(X*X)*(X*X)) return (b*V);
            if (log(U) < 0.5*X*X + b*(1. - V + log(V))) return (b*V);
        }
    }
}
'''

rk_beta_definition = '''
__device__ double rk_beta(rk_state *state, double a, double b) {
    double Ga, Gb;
    if ((a <= 1.0) && (b <= 1.0)) {
        double U, V, X, Y;
        /* Use Johnk's algorithm */
        while (1) {
            U = rk_double(state);
            V = rk_double(state);
            X = pow(U, 1.0/a);
            Y = pow(V, 1.0/b);
            if ((X + Y) <= 1.0) {
                if (X +Y > 0) {
                    return X / (X + Y);
                } else {
                    double logX = log(U) / a;
                    double logY = log(V) / b;
                    double logM = logX > logY ? logX : logY;
                    logX -= logM;
                    logY -= logM;
                    return exp(logX - log(exp(logX) + exp(logY)));
                }
            }
        }
    } else {
        Ga = rk_standard_gamma(state, a);
        Gb = rk_standard_gamma(state, b);
        return Ga/(Ga + Gb);
    }
}
'''

definitions = [
    rk_use_binominal, rk_basic_difinition, rk_binomial_btpe_definition,
    rk_binomial_inversion_definition, rk_binomial_definition]
binomial_kernel = core.ElementwiseKernel(
    'S n, T p, uint64 seed', 'Y y',
    '''
    rk_seed(seed + i, &internal_state);
    y = rk_binomial(&internal_state, n, p);
    ''',
    'binomial_kernel',
    preamble=''.join(definitions),
    loop_prep="rk_state internal_state;"
)

<<<<<<< HEAD
definitions = \
    [rk_state_difinition, rk_seed_definition, rk_random_definition,
     rk_double_definition, rk_gauss_definition,
     rk_standard_exponential_definition, rk_standard_gamma_definition,
     rk_standard_t_definition]
standard_t_kernel = core.ElementwiseKernel(
    'S df, uint32 seed', 'Y y',
    '''
    rk_seed(seed + i, &internal_state);
    y = rk_standard_t(&internal_state, df);
    ''',
    'standard_t_kernel',
=======
definitions = [
    rk_basic_difinition, rk_gauss_definition,
    rk_standard_exponential_definition, rk_standard_gamma_definition]
standard_gamma_kernel = core.ElementwiseKernel(
    'T shape, uint64 seed', 'Y y',
    '''
    rk_seed(seed + i, &internal_state);
    y = rk_standard_gamma(&internal_state, shape);
    ''',
    'standard_gamma_kernel',
    preamble=''.join(definitions),
    loop_prep="rk_state internal_state;"
)

definitions = [
    rk_basic_difinition, rk_gauss_definition,
    rk_standard_exponential_definition, rk_standard_gamma_definition,
    rk_beta_definition]
beta_kernel = core.ElementwiseKernel(
    'S a, T b, uint64 seed', 'Y y',
    '''
    rk_seed(seed + i, &internal_state);
    y = rk_beta(&internal_state, a, b);
    ''',
    'beta_kernel',
>>>>>>> 7ab65ec8
    preamble=''.join(definitions),
    loop_prep="rk_state internal_state;"
)<|MERGE_RESOLUTION|>--- conflicted
+++ resolved
@@ -251,7 +251,6 @@
     }
 }
 '''
-<<<<<<< HEAD
 
 rk_standard_exponential_definition = '''
 __device__ double rk_standard_exponential(rk_state *state) {
@@ -305,8 +304,6 @@
     return sqrt(df/2)*rk_gauss(state)/sqrt(rk_standard_gamma(state, df/2));
 }
 '''
-=======
->>>>>>> 7ab65ec8
 
 rk_standard_exponential_definition = '''
 __device__ double rk_standard_exponential(rk_state *state) {
@@ -401,10 +398,8 @@
     loop_prep="rk_state internal_state;"
 )
 
-<<<<<<< HEAD
 definitions = \
-    [rk_state_difinition, rk_seed_definition, rk_random_definition,
-     rk_double_definition, rk_gauss_definition,
+    [rk_basic_difinition, rk_gauss_definition,
      rk_standard_exponential_definition, rk_standard_gamma_definition,
      rk_standard_t_definition]
 standard_t_kernel = core.ElementwiseKernel(
@@ -414,7 +409,10 @@
     y = rk_standard_t(&internal_state, df);
     ''',
     'standard_t_kernel',
-=======
+    preamble=''.join(definitions),
+    loop_prep="rk_state internal_state;"
+)
+
 definitions = [
     rk_basic_difinition, rk_gauss_definition,
     rk_standard_exponential_definition, rk_standard_gamma_definition]
@@ -440,7 +438,6 @@
     y = rk_beta(&internal_state, a, b);
     ''',
     'beta_kernel',
->>>>>>> 7ab65ec8
     preamble=''.join(definitions),
     loop_prep="rk_state internal_state;"
 )