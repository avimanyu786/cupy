"""Thin wrapper of CuDNN."""
# NOTE: This wrapper does not cover all APIs of CuDNN v4.
cimport cython


###############################################################################
# Extern
###############################################################################

cdef extern from "cupy_cudnn.h":
    # Error handling
    const char* cudnnGetErrorString(Status status)

    # Version
    size_t cudnnGetVersion()

    # Initialization and CUDA cooperation
    int cudnnCreate(Handle* handle)
    int cudnnDestroy(Handle handle)
    int cudnnSetStream(Handle handle, Stream stream)
    int cudnnGetStream(Handle handle, Stream* stream)

    # Tensor manipulation
    int cudnnCreateTensorDescriptor(TensorDescriptor* descriptor)
    int cudnnSetTensor4dDescriptor(
            TensorDescriptor tensorDesc, TensorFormat format,
            DataType dataType, int n, int c, int h, int w)
    int cudnnSetTensor4dDescriptorEx(
            TensorDescriptor tensorDesc, DataType dataType,
            int n, int c, int h, int w,
            int nStride, int cStride, int hStride, int wStride)
    int cudnnSetTensorNdDescriptor(
            TensorDescriptor tensorDesc, DataType dataType, int nbDims,
            int* dimA, int* strideA)
    int cudnnDestroyTensorDescriptor(TensorDescriptor tensorDesc)
<<<<<<< HEAD
    int cudnnAddTensor(
            Handle handle, void* alpha,
=======
    int cudnnAddTensor_v2(
            Handle handle, AddMode mode, void* alpha,
>>>>>>> 23c7b819
            TensorDescriptor biasDesc, void* biasData, void* beta,
            TensorDescriptor srcDestDesc, void* srcDestData)

    # Filter manipulation
    int cudnnCreateFilterDescriptor(FilterDescriptor* filterDesc)
    int cudnnSetFilter4dDescriptor(
            FilterDescriptor filterDesc, DataType dataType,
            int n, int c, int h, int w)
    int cudnnSetFilterNdDescriptor(
            FilterDescriptor filterDesc, DataType dataType, int nbDims,
            int* filterDimA)
    int cudnnDestroyFilterDescriptor(FilterDescriptor filterDesc)

    # Convolution
    int cudnnCreateConvolutionDescriptor(ConvolutionDescriptor* convDesc)
    int cudnnSetConvolution2dDescriptor(
            ConvolutionDescriptor convDesc, int pad_h, int pad_w, int u,
            int v, int upscalex, int upscaley, ConvolutionMode mode)
    int cudnnSetConvolutionNdDescriptor_v2(
            ConvolutionDescriptor convDesc, int arrayLength, int* padA,
            int* filterStrideA, int* upscaleA, ConvolutionMode mode,
            DataType dataType)
    int cudnnDestroyConvolutionDescriptor(ConvolutionDescriptor conDesc)
    int cudnnGetConvolutionForwardAlgorithm(
            Handle handle, TensorDescriptor srcDesc,
            FilterDescriptor filterDesc, ConvolutionDescriptor convDesc,
            TensorDescriptor destDesc, ConvolutionFwdPreference preference,
            size_t memoryLimitInbytes, ConvolutionFwdAlgo* algo)
    int cudnnGetConvolutionForwardWorkspaceSize(
            Handle handle, TensorDescriptor srcDesc,
            FilterDescriptor filterDesc, ConvolutionDescriptor convDesc,
            TensorDescriptor destDesc, ConvolutionFwdAlgo algo,
            size_t* sizeInBytes)
    int cudnnConvolutionForward(
            Handle handle, void* alpha, TensorDescriptor srcDesc,
            void* srcData, FilterDescriptor filterDesc, void* filterData,
            ConvolutionDescriptor convDesc, ConvolutionFwdAlgo algo,
            void* workSpace, size_t workSpaceSizeInBytes, void* beta,
            TensorDescriptor destDesc, void* destData)
    int cudnnConvolutionBackwardBias(
            Handle handle, void* alpha,
            TensorDescriptor srcDesc, void* srcData, void* beta,
            TensorDescriptor destDesc, void* destData)
<<<<<<< HEAD
    int cudnnGetConvolutionBackwardFilterAlgorithm(
            Handle handle, TensorDescriptor srcDesc, TensorDescriptor diffDesc,
            ConvolutionDescriptor convDesc, FilterDescriptor filterDesc,
            ConvolutionBwdFilterPreference preference,
            size_t memoryLimitInbytes, ConvolutionBwdFilterAlgo* algo)
    int cudnnGetConvolutionBackwardFilterWorkspaceSize(
            Handle handle, TensorDescriptor srcDesc, TensorDescriptor diffDesc,
            ConvolutionDescriptor convDesc, FilterDescriptor filterDesc,
            ConvolutionBwdFilterAlgo algo, size_t* sizeInBytes)
    int cudnnConvolutionBackwardFilter(
=======
    int cudnnConvolutionBackwardFilter_v2(
>>>>>>> 23c7b819
            Handle handle, void* alpha,
            TensorDescriptor srcDesc, void* srcData,
            TensorDescriptor diffDesc, void* diffData,
            ConvolutionDescriptor convDesc, ConvolutionBwdFilterAlgo algo,
            void* workSpace, size_t workSpaceSizeInBytes, void* beta,
            FilterDescriptor gradDesc, void* gradData)
<<<<<<< HEAD
    int cudnnGetConvolutionBackwardDataAlgorithm(
            Handle handle, FilterDescriptor filterDesc, TensorDescriptor diffDesc,
            ConvolutionDescriptor convDesc, TensorDescriptor gradDesc,
            ConvolutionBwdDataPreference preference,
            size_t memoryLimitInbytes, ConvolutionBwdDataAlgo* algo)
    int cudnnGetConvolutionBackwardDataWorkspaceSize(
            Handle handle, FilterDescriptor filterDesc, TensorDescriptor diffDesc,
            ConvolutionDescriptor convDesc, TensorDescriptor gradDesc,
            ConvolutionBwdDataAlgo algo, size_t* sizeInBytes)
    int cudnnConvolutionBackwardData(
=======
    int cudnnConvolutionBackwardData_v2(
>>>>>>> 23c7b819
            Handle handle, void* alpha,
            FilterDescriptor filterDesc, void* filterData,
            TensorDescriptor diffDesc, void* diffData,
            ConvolutionDescriptor convDesc, ConvolutionBwdDataAlgo algo,
            void* workSpace, size_t workSpaceSizeInBytes, void* beta,
            TensorDescriptor gradDesc, void* gradData)

    # Pooling
    int cudnnCreatePoolingDescriptor(PoolingDescriptor* desc)
    int cudnnSetPooling2dDescriptor(
            PoolingDescriptor poolingDesc, PoolingMode mode,
            int windowHeight, int windowWidth,
            int verticalPadding, int horizontalPadding,
            int verticalStride, int horizontalStride)
    int cudnnSetPoolingNdDescriptor(
            PoolingDescriptor poolingDesc, PoolingMode mode, int nbDims,
            int* windowDimA, int* paddingA, int* strideA)
    int cudnnDestroyPoolingDescriptor(PoolingDescriptor poolingDesc)
    int cudnnPoolingForward(
            Handle handle, PoolingDescriptor poolingDesc, void* alpha,
            TensorDescriptor srcDesc, void* srcData, void* beta,
            TensorDescriptor dstDesc, void* dstData)
    int cudnnPoolingBackward(
            Handle handle, PoolingDescriptor poolingDesc, void* alpha,
            TensorDescriptor srcDesc, void* srcData,
            TensorDescriptor srcDiffDesc, void* srcDiffData,
            TensorDescriptor destDesc, void* destData, void* beta,
            TensorDescriptor destDiffDesc, void* destDiffData)

    # Activation
    int cudnnSoftmaxForward(
            Handle handle, SoftmaxAlgorithm algorithm, SoftmaxMode mode,
            void* alpha, TensorDescriptor srcDesc, void* srcData,
            void* beta, TensorDescriptor dstDesc, void* dstData)
    int cudnnSoftmaxBackward(
            Handle handle, SoftmaxAlgorithm algorithm, SoftmaxMode mode,
            void* alpha, TensorDescriptor srcDesc, void* srcData,
            TensorDescriptor srcDiffDesc, void* srcDiffData, void* beta,
            TensorDescriptor destDiffDesc, void* destDiffData)
    int cudnnActivationForward(
            Handle handle, ActivationMode mode, void* alpha,
            TensorDescriptor srcDesc, void* srcData, void* beta,
            TensorDescriptor dstDesc, void* dstData)
    int cudnnActivationBackward(
            Handle handle, ActivationMode mode, void* alpha,
            TensorDescriptor srcDesc, void* srcData,
            TensorDescriptor srcDiffDesc, void* srcDiffData,
            TensorDescriptor destDesc, void* destData, void* beta,
            TensorDescriptor destDiffDesc, void* destDiffData)


###############################################################################
# Error handling
###############################################################################

cdef dict STATUS = {
    0: 'CUDNN_STATUS_SUCCESS',
    1: 'CUDNN_STATUS_NOT_INITIALIZED',
    2: 'CUDNN_STATUS_ALLOC_FAILED',
    3: 'CUDNN_STATUS_BAD_PARAM',
    4: 'CUDNN_STATUS_INTERNAL_ERROR',
    5: 'CUDNN_STATUS_INVALID_VALUE',
    6: 'CUDNN_STATUS_ARCH_MISMATCH',
    7: 'CUDNN_STATUS_MAPPING_ERROR',
    8: 'CUDNN_STATUS_EXECUTION_FAILED',
    9: 'CUDNN_STATUS_NOT_SUPPORTED',
    10: 'CUDNN_STATUS_LICENSE_ERROR',
}


class CuDNNError(RuntimeError):

    def __init__(self, int status):
        self.status = status
        msg = cudnnGetErrorString(<Status>status)
        super(CuDNNError, self).__init__('%s: %s' % (STATUS[status], msg))


@cython.profile(False)
cpdef inline check_status(int status):
    if status != 0:
        raise CuDNNError(status)


###############################################################################
# Version
###############################################################################

cpdef size_t getVersion():
    return cudnnGetVersion()


###############################################################################
# Initialization and CUDA cooperation
###############################################################################

cpdef size_t create() except *:
    cdef Handle handle
    status = cudnnCreate(&handle)
    check_status(status)
    return <size_t>handle


cpdef destroy(size_t handle):
    status = cudnnDestroy(<Handle>handle)
    check_status(status)


cpdef setStream(size_t handle, size_t stream):
    status = cudnnSetStream(<Handle>handle, <Stream>stream)
    check_status(status)


cpdef size_t getStream(size_t handle) except *:
    cdef Stream stream
    status = cudnnGetStream(<Handle>handle, &stream)
    check_status(status)
    return <size_t>stream


###############################################################################
# Tensor manipulation
###############################################################################

cpdef size_t createTensorDescriptor() except *:
    cdef TensorDescriptor descriptor
    status = cudnnCreateTensorDescriptor(&descriptor)
    check_status(status)
    return <size_t>descriptor


cpdef setTensor4dDescriptor(size_t tensorDesc, int format, int dataType,
                            int n, int c, int h, int w):
    status = cudnnSetTensor4dDescriptor(
        <TensorDescriptor>tensorDesc, <TensorFormat>format, <DataType>dataType,
        n, c, h, w)
    check_status(status)


cpdef setTensor4dDescriptorEx(size_t tensorDesc, int dataType,
                              int n, int c, int h, int w, int nStride,
                              int cStride, int hStride, int wStride):
    status = cudnnSetTensor4dDescriptorEx(
        <TensorDescriptor>tensorDesc, <DataType>dataType, n, c, h, w,
        nStride, cStride, hStride, wStride)
    check_status(status)


cpdef setTensorNdDescriptor(size_t tensorDesc, int dataType, int nbDims,
                            size_t dimA, size_t strideA):
    status = cudnnSetTensorNdDescriptor(
        <TensorDescriptor>tensorDesc, <DataType>dataType, nbDims, <int*>dimA,
        <int*>strideA)
    check_status(status)


cpdef destroyTensorDescriptor(size_t tensorDesc):
    status = cudnnDestroyTensorDescriptor(<TensorDescriptor>tensorDesc)
    check_status(status)


<<<<<<< HEAD
cpdef addTensor(
        size_t handle, size_t alpha, size_t biasDesc,
        size_t biasData, size_t beta, size_t srcDestDesc, size_t srcDestData):
    status = cudnnAddTensor(
        <Handle>handle, <void*>alpha,
=======
cpdef addTensor_v2(
        size_t handle, int mode, size_t alpha, size_t biasDesc,
        size_t biasData, size_t beta, size_t srcDestDesc, size_t srcDestData):
    status = cudnnAddTensor_v2(
        <Handle>handle, <AddMode>mode, <void*>alpha,
>>>>>>> 23c7b819
        <TensorDescriptor>biasDesc, <void*>biasData, <void*>beta,
        <TensorDescriptor>srcDestDesc, <void*>srcDestData)
    check_status(status)


###############################################################################
# Filter manipulation
###############################################################################

cpdef size_t createFilterDescriptor() except *:
    cdef FilterDescriptor desc
    status = cudnnCreateFilterDescriptor(&desc)
    check_status(status)
    return <size_t>desc


cpdef setFilter4dDescriptor(
        size_t filterDesc, int dataType, int k, int c, int h, int w):
    status = cudnnSetFilter4dDescriptor(
        <FilterDescriptor>filterDesc, <DataType>dataType, k, c, h, w)
    check_status(status)


cpdef setFilterNdDescriptor(
        size_t filterDesc, int dataType, int nbDims, size_t filterDimA):
    status = cudnnSetFilterNdDescriptor(
        <FilterDescriptor>filterDesc, <DataType>dataType, nbDims,
        <int*>filterDimA)
    check_status(status)


cpdef destroyFilterDescriptor(size_t filterDesc):
    status = cudnnDestroyFilterDescriptor(<FilterDescriptor>filterDesc)
    check_status(status)


###############################################################################
# Convolution
###############################################################################

cpdef size_t createConvolutionDescriptor() except *:
    cdef ConvolutionDescriptor desc
    status = cudnnCreateConvolutionDescriptor(&desc)
    check_status(status)
    return <size_t>desc


cpdef setConvolution2dDescriptor(
        size_t convDesc, int pad_h, int pad_w, int u, int v, int upscalex,
        int upscaley, int mode):
    status = cudnnSetConvolution2dDescriptor(
        <ConvolutionDescriptor>convDesc, pad_h, pad_w, u, v, upscalex,
        upscaley, <ConvolutionMode>mode)
    check_status(status)


cpdef setConvolutionNdDescriptor_v2(
        size_t convDesc, int arrayLength, size_t padA, size_t filterStrideA,
<<<<<<< HEAD
        size_t upscaleA, int mode, int dataType):
    status = cudnnSetConvolutionNdDescriptor(
=======
        size_t upscaleA, int mode):
    status = cudnnSetConvolutionNdDescriptor_v2(
>>>>>>> 23c7b819
        <ConvolutionDescriptor>convDesc, arrayLength, <int*>padA,
        <int*>filterStrideA, <int*>upscaleA, <ConvolutionMode>mode,
        <DataType>dataType)
    check_status(status)


cpdef destroyConvolutionDescriptor(size_t convDesc):
    status = cudnnDestroyConvolutionDescriptor(<ConvolutionDescriptor>convDesc)
    check_status(status)


cpdef int getConvolutionForwardAlgorithm(
        size_t handle, size_t srcDesc, size_t filterDesc, size_t convDesc,
        size_t destDesc, ConvolutionFwdPreference preference,
        size_t memoryLimitInbytes) except *:
    cdef ConvolutionFwdAlgo algo
    status = cudnnGetConvolutionForwardAlgorithm(
        <Handle>handle, <TensorDescriptor>srcDesc,
        <FilterDescriptor>filterDesc, <ConvolutionDescriptor>convDesc,
        <TensorDescriptor>destDesc, <ConvolutionFwdPreference>preference,
        memoryLimitInbytes, &algo)
    check_status(status)
    return algo


cpdef size_t getConvolutionForwardWorkspaceSize(
        size_t handle, size_t srcDesc, size_t filterDesc, size_t convDesc,
        size_t destDesc, int algo) except *:
    cdef size_t sizeInBytes
    status = cudnnGetConvolutionForwardWorkspaceSize(
        <Handle>handle, <TensorDescriptor>srcDesc,
        <FilterDescriptor>filterDesc, <ConvolutionDescriptor> convDesc,
        <TensorDescriptor>destDesc, <ConvolutionFwdAlgo>algo, &sizeInBytes)
    check_status(status)
    return sizeInBytes


cpdef convolutionForward(
        size_t handle, size_t alpha, size_t srcDesc, size_t srcData,
        size_t filterDesc, size_t filterData, size_t convDesc, int algo,
        size_t workSpace, size_t workSpaceSizeInBytes, size_t beta,
        size_t destDesc, size_t destData):
    status = cudnnConvolutionForward(
        <Handle>handle, <void*>alpha,
        <TensorDescriptor>srcDesc, <void*>srcData,
        <FilterDescriptor>filterDesc, <void*>filterData,
        <ConvolutionDescriptor>convDesc, <ConvolutionFwdAlgo>algo,
        <void*>workSpace, workSpaceSizeInBytes, <void*>beta,
        <TensorDescriptor>destDesc, <void*>destData)
    check_status(status)


cpdef convolutionBackwardBias(
        size_t handle, size_t alpha, size_t srcDesc, size_t srcData,
        size_t beta, size_t destDesc, size_t destData):
    status = cudnnConvolutionBackwardBias(
        <Handle>handle, <void*>alpha,
        <TensorDescriptor>srcDesc, <void*>srcData, <void*>beta,
        <TensorDescriptor>destDesc, <void*>destData)
    check_status(status)

cpdef int getConvolutionBackwardFilterAlgorithm(
        size_t handle, size_t srcDesc, size_t diffDesc, size_t convDesc,
        size_t filterDesc, ConvolutionBwdFilterPreference preference,
        size_t memoryLimitInbytes) except *:
    cdef ConvolutionBwdFilterAlgo algo
    status = cudnnGetConvolutionBackwardFilterAlgorithm(
        <Handle>handle, <TensorDescriptor>srcDesc, <TensorDescriptor>diffDesc,
        <ConvolutionDescriptor>convDesc, <FilterDescriptor>filterDesc,
        <ConvolutionBwdFilterPreference>preference,
        memoryLimitInbytes, &algo)
    check_status(status)
    return algo

cpdef size_t getConvolutionBackwardFilterWorkspaceSize(
        size_t handle, size_t srcDesc, size_t diffDesc, size_t convDesc,
        size_t filterDesc, int algo) except *:
    cdef size_t sizeInBytes
    status = cudnnGetConvolutionBackwardFilterWorkspaceSize(
        <Handle>handle, <TensorDescriptor>srcDesc, <TensorDescriptor>diffDesc,
        <ConvolutionDescriptor> convDesc, <FilterDescriptor>filterDesc,
        <ConvolutionBwdFilterAlgo>algo, &sizeInBytes)
    check_status(status)
    return sizeInBytes

cpdef convolutionBackwardFilter_v2(
        size_t handle, size_t alpha, size_t srcDesc, size_t srcData,
<<<<<<< HEAD
        size_t diffDesc, size_t diffData, size_t convDesc,
        int algo, size_t workSpace, size_t workSpaceSizeInBytes,
        size_t beta, size_t gradDesc, size_t gradData):
    status = cudnnConvolutionBackwardFilter(
=======
        size_t diffDesc, size_t diffData, size_t convDesc, size_t beta,
        size_t gradDesc, size_t gradData):
    status = cudnnConvolutionBackwardFilter_v2(
>>>>>>> 23c7b819
        <Handle>handle, <void*>alpha,
        <TensorDescriptor>srcDesc, <void*>srcData,
        <TensorDescriptor>diffDesc, <void*>diffData,
        <ConvolutionDescriptor>convDesc, <ConvolutionBwdFilterAlgo>algo,
        <void*>workSpace, workSpaceSizeInBytes, <void*>beta,
        <FilterDescriptor>gradDesc, <void*>gradData)
    check_status(status)

cpdef int getConvolutionBackwardDataAlgorithm(
        size_t handle, size_t filterDesc, size_t diffDesc, size_t convDesc,
        size_t gradDesc, ConvolutionBwdDataPreference preference,
        size_t memoryLimitInbytes) except *:
      cdef ConvolutionBwdDataAlgo algo
      status = cudnnGetConvolutionBackwardDataAlgorithm(
          <Handle>handle, <FilterDescriptor>filterDesc, <TensorDescriptor>diffDesc,
          <ConvolutionDescriptor>convDesc, <TensorDescriptor>gradDesc,
          <ConvolutionBwdDataPreference>preference,
          memoryLimitInbytes, &algo)
      check_status(status)
      return algo

cpdef size_t getConvolutionBackwardDataWorkspaceSize(
        size_t handle, size_t filterDesc, size_t diffDesc, size_t convDesc,
        size_t gradDesc, int algo) except *:
      cdef size_t sizeInBytes
      status = cudnnGetConvolutionBackwardDataWorkspaceSize(
          <Handle>handle, <FilterDescriptor>filterDesc, <TensorDescriptor>diffDesc,
          <ConvolutionDescriptor> convDesc, <TensorDescriptor>gradDesc,
          <ConvolutionBwdDataAlgo>algo, &sizeInBytes)
      check_status(status)
      return sizeInBytes

cpdef convolutionBackwardData_v2(
        size_t handle, size_t alpha, size_t filterDesc, size_t filterData,
        size_t diffDesc, size_t diffData, size_t convDesc, int algo,
        size_t workSpace, size_t workSpaceSizeInBytes, size_t beta,
        size_t gradDesc, size_t gradData):
    status = cudnnConvolutionBackwardData_v2(
        <Handle>handle, <void*>alpha,
        <FilterDescriptor>filterDesc, <void*>filterData,
        <TensorDescriptor>diffDesc, <void*>diffData,
        <ConvolutionDescriptor>convDesc, <ConvolutionBwdDataAlgo>algo,
        <void*>workSpace, workSpaceSizeInBytes, <void*>beta,
        <TensorDescriptor>gradDesc, <void*>gradData)
    check_status(status)


###############################################################################
# Pooling
###############################################################################

cpdef size_t createPoolingDescriptor() except *:
    cdef PoolingDescriptor desc
    status = cudnnCreatePoolingDescriptor(&desc)
    check_status(status)
    return <size_t>desc


cpdef setPooling2dDescriptor(
        size_t poolingDesc, int mode, int windowHeight, int windowWidth,
        int verticalPadding, int horizontalPadding, int verticalStride,
        int horizontalStride):
    status = cudnnSetPooling2dDescriptor(
        <PoolingDescriptor>poolingDesc, <PoolingMode>mode,
        windowHeight, windowWidth, verticalPadding, horizontalPadding,
        verticalStride, horizontalStride)
    check_status(status)


cpdef setPoolingNdDescriptor(
        size_t poolingDesc, int mode, int nbDims, size_t windowDimA,
        size_t paddingA, size_t strideA):
    status = cudnnSetPoolingNdDescriptor(
        <PoolingDescriptor>poolingDesc, <PoolingMode>mode, nbDims,
        <int*>windowDimA, <int*>paddingA, <int*>strideA)
    check_status(status)


cpdef destroyPoolingDescriptor(size_t poolingDesc):
    status = cudnnDestroyPoolingDescriptor(<PoolingDescriptor>poolingDesc)
    check_status(status)


cpdef poolingForward(
        size_t handle, size_t poolingDesc, size_t alpha, size_t srcDesc,
        size_t srcData, size_t beta, size_t dstDesc, size_t dstData):
    status = cudnnPoolingForward(
        <Handle>handle, <PoolingDescriptor>poolingDesc, <void*>alpha,
        <TensorDescriptor>srcDesc, <void*>srcData, <void*>beta,
        <TensorDescriptor>dstDesc, <void*>dstData)
    check_status(status)


cpdef poolingBackward(
        size_t handle, size_t poolingDesc, size_t alpha, size_t srcDesc,
        size_t srcData, size_t srcDiffDesc, size_t srcDiffData,
        size_t destDesc, size_t destData, size_t beta, size_t destDiffDesc,
        size_t destDiffData):
    status = cudnnPoolingBackward(
        <Handle>handle, <PoolingDescriptor>poolingDesc, <void*>alpha,
        <TensorDescriptor>srcDesc, <void*>srcData,
        <TensorDescriptor>srcDiffDesc, <void*>srcDiffData,
        <TensorDescriptor>destDesc, <void*>destData, <void*>beta,
        <TensorDescriptor>destDiffDesc, <void*>destDiffData)
    check_status(status)


###############################################################################
# Activation
###############################################################################

cpdef softmaxForward(
        size_t handle, int algorithm, int mode, size_t alpha, size_t srcDesc,
        size_t srcData, size_t beta, size_t dstDesc, size_t dstData):
    status = cudnnSoftmaxForward(
        <Handle>handle, <SoftmaxAlgorithm>algorithm, <SoftmaxMode>mode,
        <void*>alpha, <TensorDescriptor>srcDesc, <void*>srcData, <void*>beta,
        <TensorDescriptor>dstDesc, <void*>dstData)
    check_status(status)


cpdef softmaxBackward(
        size_t handle, int algorithm, int mode, size_t alpha, size_t srcDesc,
        size_t srcData, size_t srcDiffDesc, size_t srcDiffData, size_t beta,
        size_t destDiffDesc, size_t destDiffData):
    status = cudnnSoftmaxBackward(
        <Handle>handle, <SoftmaxAlgorithm>algorithm, <SoftmaxMode>mode,
        <void*>alpha, <TensorDescriptor>srcDesc, <void*>srcData,
        <TensorDescriptor>srcDiffDesc, <void*>srcDiffData, <void*>beta,
        <TensorDescriptor>destDiffDesc, <void*>destDiffData)
    check_status(status)


cpdef activationForward(
        size_t handle, int mode, size_t alpha, size_t srcDesc, size_t srcData,
        size_t beta, size_t dstDesc, size_t dstData):
    status = cudnnActivationForward(
        <Handle>handle, <ActivationMode>mode, <void*>alpha,
        <TensorDescriptor>srcDesc, <void*>srcData, <void*>beta,
        <TensorDescriptor>dstDesc, <void*>dstData)
    check_status(status)


cpdef activationBackward(
        size_t handle, int mode, size_t alpha, size_t srcDesc, size_t srcData,
        size_t srcDiffDesc, size_t srcDiffData, size_t destDesc,
        size_t destData, size_t beta, size_t destDiffDesc,
        size_t destDiffData):
    status = cudnnActivationBackward(
        <Handle>handle, <ActivationMode>mode, <void*>alpha,
        <TensorDescriptor>srcDesc, <void*>srcData,
        <TensorDescriptor>srcDiffDesc, <void*>srcDiffData,
        <TensorDescriptor>destDesc, <void*>destData, <void*>beta,
        <TensorDescriptor>destDiffDesc, <void*>destDiffData)
    check_status(status)<|MERGE_RESOLUTION|>--- conflicted
+++ resolved
@@ -33,13 +33,8 @@
             TensorDescriptor tensorDesc, DataType dataType, int nbDims,
             int* dimA, int* strideA)
     int cudnnDestroyTensorDescriptor(TensorDescriptor tensorDesc)
-<<<<<<< HEAD
-    int cudnnAddTensor(
-            Handle handle, void* alpha,
-=======
     int cudnnAddTensor_v2(
             Handle handle, AddMode mode, void* alpha,
->>>>>>> 23c7b819
             TensorDescriptor biasDesc, void* biasData, void* beta,
             TensorDescriptor srcDestDesc, void* srcDestData)
 
@@ -83,7 +78,6 @@
             Handle handle, void* alpha,
             TensorDescriptor srcDesc, void* srcData, void* beta,
             TensorDescriptor destDesc, void* destData)
-<<<<<<< HEAD
     int cudnnGetConvolutionBackwardFilterAlgorithm(
             Handle handle, TensorDescriptor srcDesc, TensorDescriptor diffDesc,
             ConvolutionDescriptor convDesc, FilterDescriptor filterDesc,
@@ -93,17 +87,13 @@
             Handle handle, TensorDescriptor srcDesc, TensorDescriptor diffDesc,
             ConvolutionDescriptor convDesc, FilterDescriptor filterDesc,
             ConvolutionBwdFilterAlgo algo, size_t* sizeInBytes)
-    int cudnnConvolutionBackwardFilter(
-=======
     int cudnnConvolutionBackwardFilter_v2(
->>>>>>> 23c7b819
             Handle handle, void* alpha,
             TensorDescriptor srcDesc, void* srcData,
             TensorDescriptor diffDesc, void* diffData,
             ConvolutionDescriptor convDesc, ConvolutionBwdFilterAlgo algo,
             void* workSpace, size_t workSpaceSizeInBytes, void* beta,
             FilterDescriptor gradDesc, void* gradData)
-<<<<<<< HEAD
     int cudnnGetConvolutionBackwardDataAlgorithm(
             Handle handle, FilterDescriptor filterDesc, TensorDescriptor diffDesc,
             ConvolutionDescriptor convDesc, TensorDescriptor gradDesc,
@@ -113,10 +103,7 @@
             Handle handle, FilterDescriptor filterDesc, TensorDescriptor diffDesc,
             ConvolutionDescriptor convDesc, TensorDescriptor gradDesc,
             ConvolutionBwdDataAlgo algo, size_t* sizeInBytes)
-    int cudnnConvolutionBackwardData(
-=======
     int cudnnConvolutionBackwardData_v2(
->>>>>>> 23c7b819
             Handle handle, void* alpha,
             FilterDescriptor filterDesc, void* filterData,
             TensorDescriptor diffDesc, void* diffData,
@@ -278,19 +265,11 @@
     check_status(status)
 
 
-<<<<<<< HEAD
-cpdef addTensor(
-        size_t handle, size_t alpha, size_t biasDesc,
-        size_t biasData, size_t beta, size_t srcDestDesc, size_t srcDestData):
-    status = cudnnAddTensor(
-        <Handle>handle, <void*>alpha,
-=======
 cpdef addTensor_v2(
         size_t handle, int mode, size_t alpha, size_t biasDesc,
         size_t biasData, size_t beta, size_t srcDestDesc, size_t srcDestData):
     status = cudnnAddTensor_v2(
         <Handle>handle, <AddMode>mode, <void*>alpha,
->>>>>>> 23c7b819
         <TensorDescriptor>biasDesc, <void*>biasData, <void*>beta,
         <TensorDescriptor>srcDestDesc, <void*>srcDestData)
     check_status(status)
@@ -349,13 +328,8 @@
 
 cpdef setConvolutionNdDescriptor_v2(
         size_t convDesc, int arrayLength, size_t padA, size_t filterStrideA,
-<<<<<<< HEAD
-        size_t upscaleA, int mode, int dataType):
-    status = cudnnSetConvolutionNdDescriptor(
-=======
         size_t upscaleA, int mode):
     status = cudnnSetConvolutionNdDescriptor_v2(
->>>>>>> 23c7b819
         <ConvolutionDescriptor>convDesc, arrayLength, <int*>padA,
         <int*>filterStrideA, <int*>upscaleA, <ConvolutionMode>mode,
         <DataType>dataType)
@@ -443,16 +417,9 @@
 
 cpdef convolutionBackwardFilter_v2(
         size_t handle, size_t alpha, size_t srcDesc, size_t srcData,
-<<<<<<< HEAD
-        size_t diffDesc, size_t diffData, size_t convDesc,
-        int algo, size_t workSpace, size_t workSpaceSizeInBytes,
-        size_t beta, size_t gradDesc, size_t gradData):
-    status = cudnnConvolutionBackwardFilter(
-=======
         size_t diffDesc, size_t diffData, size_t convDesc, size_t beta,
         size_t gradDesc, size_t gradData):
     status = cudnnConvolutionBackwardFilter_v2(
->>>>>>> 23c7b819
         <Handle>handle, <void*>alpha,
         <TensorDescriptor>srcDesc, <void*>srcData,
         <TensorDescriptor>diffDesc, <void*>diffData,
