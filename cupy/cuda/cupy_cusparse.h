// This file is a stub header file of cusparse for Read the Docs.

#ifndef INCLUDE_GUARD_CUPY_CUSPARSE_H
#define INCLUDE_GUARD_CUPY_CUSPARSE_H

#include "cupy_cuda.h"

#if !defined(CUPY_NO_CUDA) && !defined(CUPY_USE_HIP)

#include <cuda.h>
#include <cusparse.h>

#else  // #if !defined(CUPY_NO_CUDA) && !defined(CUPY_USE_HIP)
extern "C" {

typedef enum {} cusparseIndexBase_t;
typedef enum {
  CUSPARSE_STATUS_SUCCESS=0,
}  cusparseStatus_t;

typedef void* cusparseHandle_t;
typedef void* cusparseMatDescr_t;

typedef enum {} cusparseMatrixType_t;
typedef enum {} cusparseOperation_t;
typedef enum {} cusparsePointerMode_t;
typedef enum {} cusparseAction_t;
typedef enum {} cusparseDirection_t;

// cuSPARSE Helper Function
cusparseStatus_t cusparseCreate(...) {
  return CUSPARSE_STATUS_SUCCESS;
}

cusparseStatus_t cusparseCreateMatDescr(...) {
  return CUSPARSE_STATUS_SUCCESS;
}

cusparseStatus_t cusparseDestroy(...) {
  return CUSPARSE_STATUS_SUCCESS;
}

cusparseStatus_t cusparseDestroyMatDescr(...) {
  return CUSPARSE_STATUS_SUCCESS;
}

cusparseStatus_t cusparseSetMatIndexBase(...) {
  return CUSPARSE_STATUS_SUCCESS;
}

cusparseStatus_t cusparseSetMatType(...) {
  return CUSPARSE_STATUS_SUCCESS;
}

cusparseStatus_t cusparseSetPointerMode(...) {
  return CUSPARSE_STATUS_SUCCESS;
}

// Stream
cusparseStatus_t cusparseSetStream(...) {
  return CUSPARSE_STATUS_SUCCESS;
}

// cusparseGetStream is only available from CUDA 8.0
// cusparseStatus_t cusparseGetStream(...) {
//   return CUSPARSE_STATUS_SUCCESS;
// }

// cuSPARSE Level1 Function
cusparseStatus_t cusparseSgthr(...) {
  return CUSPARSE_STATUS_SUCCESS;
}

cusparseStatus_t cusparseDgthr(...) {
  return CUSPARSE_STATUS_SUCCESS;
}

cusparseStatus_t cusparseCgthr(...) {
  return CUSPARSE_STATUS_SUCCESS;
}

cusparseStatus_t cusparseZgthr(...) {
  return CUSPARSE_STATUS_SUCCESS;
}

// cuSPARSE Level2 Function
cusparseStatus_t cusparseScsrmv(...) {
  return CUSPARSE_STATUS_SUCCESS;
}

cusparseStatus_t cusparseDcsrmv(...) {
  return CUSPARSE_STATUS_SUCCESS;
}

cusparseStatus_t cusparseCcsrmv(...) {
  return CUSPARSE_STATUS_SUCCESS;
}

cusparseStatus_t cusparseZcsrmv(...) {
  return CUSPARSE_STATUS_SUCCESS;
}

// cuSPARSE Level3 Function
cusparseStatus_t cusparseScsrmm(...) {
  return CUSPARSE_STATUS_SUCCESS;
}

cusparseStatus_t cusparseDcsrmm(...) {
  return CUSPARSE_STATUS_SUCCESS;
}

cusparseStatus_t cusparseCcsrmm(...) {
  return CUSPARSE_STATUS_SUCCESS;
}

cusparseStatus_t cusparseZcsrmm(...) {
  return CUSPARSE_STATUS_SUCCESS;
}

cusparseStatus_t cusparseScsrmm2(...) {
  return CUSPARSE_STATUS_SUCCESS;
}

cusparseStatus_t cusparseDcsrmm2(...) {
  return CUSPARSE_STATUS_SUCCESS;
}

cusparseStatus_t cusparseCcsrmm2(...) {
  return CUSPARSE_STATUS_SUCCESS;
}

cusparseStatus_t cusparseZcsrmm2(...) {
  return CUSPARSE_STATUS_SUCCESS;
}


// cuSPARSE Extra Function
cusparseStatus_t cusparseXcsrgeamNnz(...) {
  return CUSPARSE_STATUS_SUCCESS;
}

cusparseStatus_t cusparseScsrgeam(...) {
  return CUSPARSE_STATUS_SUCCESS;
}

cusparseStatus_t cusparseDcsrgeam(...) {
  return CUSPARSE_STATUS_SUCCESS;
}

cusparseStatus_t cusparseCcsrgeam(...) {
  return CUSPARSE_STATUS_SUCCESS;
}

cusparseStatus_t cusparseZcsrgeam(...) {
  return CUSPARSE_STATUS_SUCCESS;
}


cusparseStatus_t cusparseXcsrgemmNnz(...) {
  return CUSPARSE_STATUS_SUCCESS;
}

cusparseStatus_t cusparseScsrgemm(...) {
  return CUSPARSE_STATUS_SUCCESS;
}

cusparseStatus_t cusparseDcsrgemm(...) {
  return CUSPARSE_STATUS_SUCCESS;
}

cusparseStatus_t cusparseCcsrgemm(...) {
  return CUSPARSE_STATUS_SUCCESS;
}

cusparseStatus_t cusparseZcsrgemm(...) {
  return CUSPARSE_STATUS_SUCCESS;
}

// cuSPARSE Format Convrsion
cusparseStatus_t cusparseXcoo2csr(...) {
  return CUSPARSE_STATUS_SUCCESS;
}

cusparseStatus_t cusparseScsc2dense(...) {
  return CUSPARSE_STATUS_SUCCESS;
}

cusparseStatus_t cusparseDcsc2dense(...) {
  return CUSPARSE_STATUS_SUCCESS;
}

cusparseStatus_t cusparseCcsc2dense(...) {
  return CUSPARSE_STATUS_SUCCESS;
}

cusparseStatus_t cusparseZcsc2dense(...) {
  return CUSPARSE_STATUS_SUCCESS;
}

cusparseStatus_t cusparseXcsr2coo(...) {
  return CUSPARSE_STATUS_SUCCESS;
}

cusparseStatus_t cusparseScsr2csc(...) {
  return CUSPARSE_STATUS_SUCCESS;
}

cusparseStatus_t cusparseDcsr2csc(...) {
  return CUSPARSE_STATUS_SUCCESS;
}

cusparseStatus_t cusparseCcsr2csc(...) {
  return CUSPARSE_STATUS_SUCCESS;
}

cusparseStatus_t cusparseZcsr2csc(...) {
  return CUSPARSE_STATUS_SUCCESS;
}


cusparseStatus_t cusparseScsr2dense(...) {
  return CUSPARSE_STATUS_SUCCESS;
}

cusparseStatus_t cusparseDcsr2dense(...) {
  return CUSPARSE_STATUS_SUCCESS;
}

cusparseStatus_t cusparseCcsr2dense(...) {
  return CUSPARSE_STATUS_SUCCESS;
}

cusparseStatus_t cusparseZcsr2dense(...) {
  return CUSPARSE_STATUS_SUCCESS;
}

cusparseStatus_t cusparseSdense2csc(...) {
  return CUSPARSE_STATUS_SUCCESS;
}

cusparseStatus_t cusparseDdense2csc(...) {
  return CUSPARSE_STATUS_SUCCESS;
}

cusparseStatus_t cusparseCdense2csc(...) {
  return CUSPARSE_STATUS_SUCCESS;
}

cusparseStatus_t cusparseZdense2csc(...) {
  return CUSPARSE_STATUS_SUCCESS;
}

cusparseStatus_t cusparseSdense2csr(...) {
  return CUSPARSE_STATUS_SUCCESS;
}

cusparseStatus_t cusparseDdense2csr(...) {
  return CUSPARSE_STATUS_SUCCESS;
}

cusparseStatus_t cusparseCdense2csr(...) {
  return CUSPARSE_STATUS_SUCCESS;
}

cusparseStatus_t cusparseZdense2csr(...) {
  return CUSPARSE_STATUS_SUCCESS;
}

cusparseStatus_t cusparseSnnz(...) {
  return CUSPARSE_STATUS_SUCCESS;
}

cusparseStatus_t cusparseDnnz(...) {
  return CUSPARSE_STATUS_SUCCESS;
}

cusparseStatus_t cusparseCnnz(...) {
  return CUSPARSE_STATUS_SUCCESS;
}

cusparseStatus_t cusparseZnnz(...) {
  return CUSPARSE_STATUS_SUCCESS;
}

cusparseStatus_t cusparseCreateIdentityPermutation(...) {
  return CUSPARSE_STATUS_SUCCESS;
}

cusparseStatus_t cusparseXcoosort_bufferSizeExt(...) {
  return CUSPARSE_STATUS_SUCCESS;
}

cusparseStatus_t cusparseXcoosortByRow(...) {
  return CUSPARSE_STATUS_SUCCESS;
}

cusparseStatus_t cusparseXcsrsort_bufferSizeExt(...) {
  return CUSPARSE_STATUS_SUCCESS;
}

cusparseStatus_t cusparseXcsrsort(...) {
  return CUSPARSE_STATUS_SUCCESS;
}

cusparseStatus_t cusparseXcscsort_bufferSizeExt(...) {
  return CUSPARSE_STATUS_SUCCESS;
}

cusparseStatus_t cusparseXcscsort(...) {
  return CUSPARSE_STATUS_SUCCESS;
}

}  // extern "C"

#endif  // #if !defined(CUPY_NO_CUDA) && !defined(CUPY_USE_HIP)


///////////////////////////////////////////////////////////////////////////////
// Definitions are for compatibility
///////////////////////////////////////////////////////////////////////////////

extern "C" {

<<<<<<< HEAD
#if defined(CUPY_NO_CUDA) || defined(CUPY_USE_HIP) || (CUDA_VERSION < 8000)
=======
#if defined(CUPY_NO_CUDA)
>>>>>>> 4f1cf0cc

cusparseStatus_t cusparseSnnz_compress(...) {
  return CUSPARSE_STATUS_SUCCESS;
}

cusparseStatus_t cusparseDnnz_compress(...) {
  return CUSPARSE_STATUS_SUCCESS;
}

cusparseStatus_t cusparseCnnz_compress(...) {
  return CUSPARSE_STATUS_SUCCESS;
}

cusparseStatus_t cusparseZnnz_compress(...) {
  return CUSPARSE_STATUS_SUCCESS;
}

cusparseStatus_t cusparseScsr2csr_compress(...) {
  return CUSPARSE_STATUS_SUCCESS;
}

cusparseStatus_t cusparseDcsr2csr_compress(...) {
  return CUSPARSE_STATUS_SUCCESS;
}

cusparseStatus_t cusparseCcsr2csr_compress(...) {
  return CUSPARSE_STATUS_SUCCESS;
}

cusparseStatus_t cusparseZcsr2csr_compress(...) {
  return CUSPARSE_STATUS_SUCCESS;
}

<<<<<<< HEAD
#endif  // #if defined(CUPY_NO_CUDA) || defined(CUPY_USE_HIP) || (CUDA_VERSION < 8000)
=======
#endif  // #if defined(CUPY_NO_CUDA)
>>>>>>> 4f1cf0cc

}  // extern "C"


#endif  // INCLUDE_GUARD_CUPY_CUSPARSE_H<|MERGE_RESOLUTION|>--- conflicted
+++ resolved
@@ -321,11 +321,7 @@
 
 extern "C" {
 
-<<<<<<< HEAD
-#if defined(CUPY_NO_CUDA) || defined(CUPY_USE_HIP) || (CUDA_VERSION < 8000)
-=======
-#if defined(CUPY_NO_CUDA)
->>>>>>> 4f1cf0cc
+#if defined(CUPY_NO_CUDA) || defined(CUPY_USE_HIP)
 
 cusparseStatus_t cusparseSnnz_compress(...) {
   return CUSPARSE_STATUS_SUCCESS;
@@ -359,11 +355,7 @@
   return CUSPARSE_STATUS_SUCCESS;
 }
 
-<<<<<<< HEAD
-#endif  // #if defined(CUPY_NO_CUDA) || defined(CUPY_USE_HIP) || (CUDA_VERSION < 8000)
-=======
-#endif  // #if defined(CUPY_NO_CUDA)
->>>>>>> 4f1cf0cc
+#endif  // #if defined(CUPY_NO_CUDA) || defined(CUPY_USE_HIP)
 
 }  // extern "C"
 
