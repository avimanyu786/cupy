"""Collection of :class:`~chainer.Function` implementations."""

from chainer.functions.activation import clipped_relu
from chainer.functions.activation import crelu
from chainer.functions.activation import elu
from chainer.functions.activation import hard_sigmoid
from chainer.functions.activation import leaky_relu
from chainer.functions.activation import log_softmax
from chainer.functions.activation import lstm
from chainer.functions.activation import maxout
from chainer.functions.activation import prelu
from chainer.functions.activation import relu
from chainer.functions.activation import sigmoid
from chainer.functions.activation import slstm
from chainer.functions.activation import softmax
from chainer.functions.activation import softplus
from chainer.functions.activation import tanh
from chainer.functions.array import broadcast
from chainer.functions.array import cast
from chainer.functions.array import concat
from chainer.functions.array import copy
from chainer.functions.array import expand_dims
from chainer.functions.array import get_item
from chainer.functions.array import hstack
from chainer.functions.array import permutate
from chainer.functions.array import reshape
from chainer.functions.array import rollaxis
from chainer.functions.array import select_item
from chainer.functions.array import separate
from chainer.functions.array import split_axis
from chainer.functions.array import stack
from chainer.functions.array import swapaxes
from chainer.functions.array import transpose
from chainer.functions.array import transpose_sequence
from chainer.functions.array import where
from chainer.functions.connection import bilinear
from chainer.functions.connection import convolution_2d
from chainer.functions.connection import deconvolution_2d
from chainer.functions.connection import embed_id
from chainer.functions.connection import linear
from chainer.functions.evaluation import accuracy
from chainer.functions.evaluation import binary_accuracy
from chainer.functions.evaluation import classification_summary \
    as classification_summary_
from chainer.functions.loss import black_out
from chainer.functions.loss import contrastive
from chainer.functions.loss import crf1d
from chainer.functions.loss import cross_covariance
from chainer.functions.loss import ctc
from chainer.functions.loss import hinge
from chainer.functions.loss import huber_loss
from chainer.functions.loss import mean_squared_error
from chainer.functions.loss import negative_sampling
from chainer.functions.loss import sigmoid_cross_entropy
from chainer.functions.loss import softmax_cross_entropy
from chainer.functions.loss import triplet
from chainer.functions.loss import vae  # NOQA
from chainer.functions.math import basic_math  # NOQA
from chainer.functions.math import batch_l2_norm_squared
from chainer.functions.math import bias
from chainer.functions.math import clip
from chainer.functions.math import det
from chainer.functions.math import exponential
from chainer.functions.math import exponential_m1
from chainer.functions.math import hyperbolic
from chainer.functions.math import identity
from chainer.functions.math import inv
from chainer.functions.math import linear_interpolate
from chainer.functions.math import logarithm_1p
from chainer.functions.math import logsumexp
from chainer.functions.math import matmul
from chainer.functions.math import maximum
from chainer.functions.math import minimum
from chainer.functions.math import minmax
from chainer.functions.math import scale
from chainer.functions.math import sqrt
from chainer.functions.math import sum
from chainer.functions.math import trigonometric
from chainer.functions.noise import dropout
from chainer.functions.noise import gaussian
from chainer.functions.normalization import batch_normalization
from chainer.functions.normalization import l2_normalization
from chainer.functions.normalization import local_response_normalization
from chainer.functions.pooling import average_pooling_2d
from chainer.functions.pooling import max_pooling_2d
from chainer.functions.pooling import roi_pooling_2d
from chainer.functions.pooling import spatial_pyramid_pooling_2d
from chainer.functions.pooling import unpooling_2d
from chainer.links.activation import prelu as links_prelu
from chainer.links.connection import bilinear as links_bilinear
from chainer.links.connection import convolution_2d as links_convolution_2d
from chainer.links.connection import embed_id as links_embed_id
from chainer.links.connection import inception
from chainer.links.connection import inceptionbn
from chainer.links.connection import linear as links_linear
from chainer.links.connection import parameter
from chainer.links.loss import hierarchical_softmax
from chainer.links.loss import negative_sampling as links_negative_sampling
from chainer.links.normalization import batch_normalization \
    as links_batch_normalization


ClippedReLU = clipped_relu.ClippedReLU
clipped_relu = clipped_relu.clipped_relu
CReLU = crelu.CReLU
crelu = crelu.crelu
ConnectionistTemporalClassification = ctc.ConnectionistTemporalClassification
connectionist_temporal_classification \
    = ctc.connectionist_temporal_classification
ELU = elu.ELU
elu = elu.elu
HardSigmoid = hard_sigmoid.HardSigmoid
hard_sigmoid = hard_sigmoid.hard_sigmoid
LeakyReLU = leaky_relu.LeakyReLU
leaky_relu = leaky_relu.leaky_relu
LogSoftmax = log_softmax.LogSoftmax
log_softmax = log_softmax.log_softmax
LSTM = lstm.LSTM
lstm = lstm.lstm
maxout = maxout.maxout
prelu = prelu.prelu
ReLU = relu.ReLU
relu = relu.relu
Sigmoid = sigmoid.Sigmoid
sigmoid = sigmoid.sigmoid
SLSTM = slstm.SLSTM
slstm = slstm.slstm
Softmax = softmax.Softmax
softmax = softmax.softmax
Softplus = softplus.Softplus
softplus = softplus.softplus
Tanh = tanh.Tanh
tanh = tanh.tanh

Broadcast = broadcast.Broadcast
BroadcastTo = broadcast.BroadcastTo
broadcast_to = broadcast.broadcast_to
broadcast = broadcast.broadcast
Cast = cast.Cast
cast = cast.cast
Concat = concat.Concat
concat = concat.concat
Copy = copy.Copy
copy = copy.copy
ExpandDims = expand_dims.ExpandDims
expand_dims = expand_dims.expand_dims
GetItem = get_item.GetItem
get_item = get_item.get_item
hstack = hstack.hstack
Permutate = permutate.Permutate
permutate = permutate.permutate
Reshape = reshape.Reshape
reshape = reshape.reshape
Rollaxis = rollaxis.Rollaxis
rollaxis = rollaxis.rollaxis
SplitAxis = split_axis.SplitAxis
split_axis = split_axis.split_axis
SelectItem = select_item.SelectItem
select_item = select_item.select_item
separate = separate.separate
stack = stack.stack
Swapaxes = swapaxes.Swapaxes
swapaxes = swapaxes.swapaxes
Transpose = transpose.Transpose
transpose = transpose.transpose
TransposeSequence = transpose_sequence.TransposeSequence
transpose_sequence = transpose_sequence.transpose_sequence
Where = where.Where
where = where.where

bilinear = bilinear.bilinear
convolution_2d = convolution_2d.convolution_2d
deconvolution_2d = deconvolution_2d.deconvolution_2d
embed_id = embed_id.embed_id
linear = linear.linear

Accuracy = accuracy.Accuracy
accuracy = accuracy.accuracy
BinaryAccuracy = binary_accuracy.BinaryAccuracy
binary_accuracy = binary_accuracy.binary_accuracy
ClassificationSummary = classification_summary_.ClassificationSummary
classification_summary = classification_summary_.classification_summary
precision = classification_summary_.precision
recall = classification_summary_.recall
f1_score = classification_summary_.f1_score

bernoulli_nll = vae.bernoulli_nll
BinaryHierarchicalSoftmax = hierarchical_softmax.BinaryHierarchicalSoftmax
black_out = black_out.black_out
Contrastive = contrastive.Contrastive
contrastive = contrastive.contrastive
crf1d = crf1d.crf1d
CrossCovariance = cross_covariance.CrossCovariance
cross_covariance = cross_covariance.cross_covariance
gaussian_kl_divergence = vae.gaussian_kl_divergence
gaussian_nll = vae.gaussian_nll
Hinge = hinge.Hinge
hinge = hinge.hinge
HuberLoss = huber_loss.HuberLoss
huber_loss = huber_loss.huber_loss
MeanSquaredError = mean_squared_error.MeanSquaredError
mean_squared_error = mean_squared_error.mean_squared_error
negative_sampling = negative_sampling.negative_sampling
SigmoidCrossEntropy = sigmoid_cross_entropy.SigmoidCrossEntropy
sigmoid_cross_entropy = sigmoid_cross_entropy.sigmoid_cross_entropy
SoftmaxCrossEntropy = softmax_cross_entropy.SoftmaxCrossEntropy
softmax_cross_entropy = softmax_cross_entropy.softmax_cross_entropy
Triplet = triplet.Triplet
triplet = triplet.triplet

ArgMax = minmax.ArgMax
argmax = minmax.argmax
ArgMin = minmax.ArgMin
argmin = minmax.argmin
BatchDet = det.BatchDet
batch_det = det.batch_det
BatchInv = inv.BatchInv
batch_inv = inv.batch_inv
BatchL2NormSquared = batch_l2_norm_squared.BatchL2NormSquared
batch_l2_norm_squared = batch_l2_norm_squared.batch_l2_norm_squared
BatchMatMul = matmul.BatchMatMul
batch_matmul = matmul.batch_matmul
bias = bias.bias
Clip = clip.Clip
clip = clip.clip
Cos = trigonometric.Cos
cos = trigonometric.cos
Cosh = hyperbolic.Cosh
cosh = hyperbolic.cosh
det = det.det
Exp = exponential.Exp
exp = exponential.exp
Expm1 = exponential_m1.Expm1
expm1 = exponential_m1.expm1
Identity = identity.Identity
identity = identity.identity
Inv = inv.Inv
inv = inv.inv
LinearInterpolate = linear_interpolate.LinearInterpolate
linear_interpolate = linear_interpolate.linear_interpolate
Log = exponential.Log
log = exponential.log
Log10 = exponential.Log10
log10 = exponential.log10
Log1p = logarithm_1p.Log1p
log1p = logarithm_1p.log1p
Log2 = exponential.Log2
log2 = exponential.log2
LogSumExp = logsumexp.LogSumExp
logsumexp = logsumexp.logsumexp
MatMul = matmul.MatMul
matmul = matmul.matmul
Max = minmax.Max
max = minmax.max
Maximum = maximum.Maximum
maximum = maximum.maximum
Minimum = minimum.Minimum
minimum = minimum.minimum
Min = minmax.Min
min = minmax.min
rsqrt = sqrt.rsqrt
scale = scale.scale
Sin = trigonometric.Sin
sin = trigonometric.sin
<<<<<<< HEAD
Sinh = hyperbolic.Sinh
sinh = hyperbolic.sinh
=======
Sqrt = sqrt.Sqrt
sqrt = sqrt.sqrt
>>>>>>> f05c7969
Sum = sum.Sum
sum = sum.sum
Tan = trigonometric.Tan
tan = trigonometric.tan

Dropout = dropout.Dropout
dropout = dropout.dropout
Gaussian = gaussian.Gaussian
gaussian = gaussian.gaussian

fixed_batch_normalization = batch_normalization.fixed_batch_normalization
batch_normalization = batch_normalization.batch_normalization
LocalResponseNormalization = \
    local_response_normalization.LocalResponseNormalization
local_response_normalization = \
    local_response_normalization.local_response_normalization
NormalizeL2 = l2_normalization.NormalizeL2
normalize = l2_normalization.normalize

AveragePooling2D = average_pooling_2d.AveragePooling2D
average_pooling_2d = average_pooling_2d.average_pooling_2d
MaxPooling2D = max_pooling_2d.MaxPooling2D
max_pooling_2d = max_pooling_2d.max_pooling_2d
ROIPooling2D = roi_pooling_2d.ROIPooling2D
roi_pooling_2d = roi_pooling_2d.roi_pooling_2d
SpatialPyramidPooling2D = spatial_pyramid_pooling_2d.SpatialPyramidPooling2D
spatial_pyramid_pooling_2d = \
    spatial_pyramid_pooling_2d.spatial_pyramid_pooling_2d

Unpooling2D = unpooling_2d.Unpooling2D
unpooling_2d = unpooling_2d.unpooling_2d

# Import for backward compatibility
PReLU = links_prelu.PReLU

Bilinear = links_bilinear.Bilinear
Convolution2D = links_convolution_2d.Convolution2D
EmbedID = links_embed_id.EmbedID
Inception = inception.Inception
InceptionBN = inceptionbn.InceptionBN
Linear = links_linear.Linear
Parameter = parameter.Parameter

NegativeSampling = links_negative_sampling.NegativeSampling

BatchNormalization = links_batch_normalization.BatchNormalization<|MERGE_RESOLUTION|>--- conflicted
+++ resolved
@@ -262,13 +262,10 @@
 scale = scale.scale
 Sin = trigonometric.Sin
 sin = trigonometric.sin
-<<<<<<< HEAD
 Sinh = hyperbolic.Sinh
 sinh = hyperbolic.sinh
-=======
 Sqrt = sqrt.Sqrt
 sqrt = sqrt.sqrt
->>>>>>> f05c7969
 Sum = sum.Sum
 sum = sum.sum
 Tan = trigonometric.Tan
