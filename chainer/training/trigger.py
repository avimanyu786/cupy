from chainer.training.triggers import interval
from chainer.training import util


<<<<<<< HEAD
    This trigger accepts iterations divided by a given interval. There are two
    ways to specify the interval: per iterations and epochs. `Iteration` means
    the number of updates, while `epoch` means the number of sweeps over the
    training dataset. Both values are defined by the updater.

    For the description of triggers, see :func:`get_trigger`.

    Args:
        period (int): Length of the interval.
        unit (str): Unit of the length specified by ``period``. It must be
            either ``'iteration'`` or ``'epoch'``.

    """

    def __init__(self, period, unit):
        self.period = period
        assert unit == 'epoch' or unit == 'iteration'
        self.unit = unit
        self.count = 0

    def __call__(self, trainer):
        """Decides whether the extension should be called on this iteration.

        In order to support non-integer epoch intervals, it does not rely on
        ``updater.iterator.is_new_epoch``.

        Args:
            trainer (Trainer): Trainer object that this trigger is associated
                with. The updater associated with this trainer is used to
                determine if the trigger should fire.

        Returns:
            bool: True if the corresponding extension should be invoked in this
                iteration.

        """
        updater = trainer.updater
        if self.unit == 'epoch':
            prev = self.count
            self.count = updater.epoch_detail // self.period
            return prev != self.count
        else:
            iteration = updater.iteration
            return iteration > 0 and iteration % self.period == 0


def get_trigger(trigger):
    """Gets a trigger object.

    Trigger object is a callable that accepts a
    :class:`~chainer.training.Trainer` object as an argument and returns a
    boolean value. When it returns True, various kinds of events can occur
    depending on the context in which the trigger is used. For example, if the
    trigger is passed to the :class:`~chainer.training.Trainer` as the `stop
    trigger`, the training loop breaks when the trigger returns True. If the
    trigger is passed to the :meth:`~chainer.training.Trainer.extend` method of
    a trainer, then the registered extension is invoked only when the trigger
    returns True.

    This function returns a trigger object based on the argument.
    If ``trigger`` is already a callable, it just returns the trigger. If
    ``trigger`` is None, it returns a trigger that never fires. Otherwise, it
    passes the value to :class:`IntervalTrigger`.

    Args:
        trigger: Trigger object. It can be either an already built trigger
            object (i.e., a callable object that accepts a trainer object and
            returns a bool value), or a tuple. In latter case, the tuple is
            passed to :class:`IntervalTrigger`.

    Returns:
        ``trigger`` if it is a callable, otherwise a :class:`IntervalTrigger`
        object made from ``trigger``.

    """
    if callable(trigger):
        return trigger
    elif trigger is None:
        return _never_fire_trigger
    else:
        return IntervalTrigger(*trigger)


def _never_fire_trigger(trainer):
    return False
=======
# For backward compatibility
IntervalTrigger = interval.IntervalTrigger
get_trigger = util.get_trigger
_never_fire_trigger = util._never_fire_trigger
>>>>>>> f72b1df1
<|MERGE_RESOLUTION|>--- conflicted
+++ resolved
@@ -2,95 +2,7 @@
 from chainer.training import util
 
 
-<<<<<<< HEAD
-    This trigger accepts iterations divided by a given interval. There are two
-    ways to specify the interval: per iterations and epochs. `Iteration` means
-    the number of updates, while `epoch` means the number of sweeps over the
-    training dataset. Both values are defined by the updater.
-
-    For the description of triggers, see :func:`get_trigger`.
-
-    Args:
-        period (int): Length of the interval.
-        unit (str): Unit of the length specified by ``period``. It must be
-            either ``'iteration'`` or ``'epoch'``.
-
-    """
-
-    def __init__(self, period, unit):
-        self.period = period
-        assert unit == 'epoch' or unit == 'iteration'
-        self.unit = unit
-        self.count = 0
-
-    def __call__(self, trainer):
-        """Decides whether the extension should be called on this iteration.
-
-        In order to support non-integer epoch intervals, it does not rely on
-        ``updater.iterator.is_new_epoch``.
-
-        Args:
-            trainer (Trainer): Trainer object that this trigger is associated
-                with. The updater associated with this trainer is used to
-                determine if the trigger should fire.
-
-        Returns:
-            bool: True if the corresponding extension should be invoked in this
-                iteration.
-
-        """
-        updater = trainer.updater
-        if self.unit == 'epoch':
-            prev = self.count
-            self.count = updater.epoch_detail // self.period
-            return prev != self.count
-        else:
-            iteration = updater.iteration
-            return iteration > 0 and iteration % self.period == 0
-
-
-def get_trigger(trigger):
-    """Gets a trigger object.
-
-    Trigger object is a callable that accepts a
-    :class:`~chainer.training.Trainer` object as an argument and returns a
-    boolean value. When it returns True, various kinds of events can occur
-    depending on the context in which the trigger is used. For example, if the
-    trigger is passed to the :class:`~chainer.training.Trainer` as the `stop
-    trigger`, the training loop breaks when the trigger returns True. If the
-    trigger is passed to the :meth:`~chainer.training.Trainer.extend` method of
-    a trainer, then the registered extension is invoked only when the trigger
-    returns True.
-
-    This function returns a trigger object based on the argument.
-    If ``trigger`` is already a callable, it just returns the trigger. If
-    ``trigger`` is None, it returns a trigger that never fires. Otherwise, it
-    passes the value to :class:`IntervalTrigger`.
-
-    Args:
-        trigger: Trigger object. It can be either an already built trigger
-            object (i.e., a callable object that accepts a trainer object and
-            returns a bool value), or a tuple. In latter case, the tuple is
-            passed to :class:`IntervalTrigger`.
-
-    Returns:
-        ``trigger`` if it is a callable, otherwise a :class:`IntervalTrigger`
-        object made from ``trigger``.
-
-    """
-    if callable(trigger):
-        return trigger
-    elif trigger is None:
-        return _never_fire_trigger
-    else:
-        return IntervalTrigger(*trigger)
-
-
-def _never_fire_trigger(trainer):
-    return False
-=======
 # For backward compatibility
 IntervalTrigger = interval.IntervalTrigger
 get_trigger = util.get_trigger
-_never_fire_trigger = util._never_fire_trigger
->>>>>>> f72b1df1
+_never_fire_trigger = util._never_fire_trigger